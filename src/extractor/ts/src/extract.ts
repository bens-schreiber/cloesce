import {
  Project,
  Type,
  SourceFile,
  PropertyDeclaration,
  MethodDeclaration,
  SyntaxKind,
  ClassDeclaration,
  Decorator,
  Expression,
} from "ts-morph";

import {
  CidlIncludeTree,
  CidlSpec,
  CidlType,
  DataSource,
  Either,
  HttpVerb,
  Model,
  ModelAttribute,
  ModelMethod,
  NamedTypedValue,
  NavigationProperty,
<<<<<<< HEAD
  WranglerEnv,
=======
  left,
  right,
>>>>>>> 75471808
} from "./common.js";

enum AttributeDecoratorKind {
  PrimaryKey = "PrimaryKey",
  ForeignKey = "ForeignKey",
  OneToOne = "OneToOne",
  OneToMany = "OneToMany",
  ManyToMany = "ManyToMany",
  DataSource = "DataSource",
}

enum ClassDecoratorKind {
  D1 = "D1",
  WranglerEnv = "WranglerEnv",
}

enum ParameterDecoratorKind {
  Inject = "Inject",
}

export class CidlExtractor {
  constructor(
    public projectName: string,
    public version: string,
  ) {}

<<<<<<< HEAD
  public extract(project: Project): CidlSpec {
    const models: Model[] = project.getSourceFiles().flatMap((sourceFile) => {
      return sourceFile
        .getClasses()
        .filter((classDecl) => hasDecorator(classDecl, ClassDecoratorKind.D1))
        .flatMap((classDecl) => {
          const model = CidlExtractor.model(classDecl, sourceFile);
          return model ? [model] : [];
        });
    });

    const wranglerEnvs: WranglerEnv[] = project
      .getSourceFiles()
      .flatMap((sourceFile) => {
        return sourceFile
          .getClasses()
          .filter((classDecl) =>
            hasDecorator(classDecl, ClassDecoratorKind.WranglerEnv),
          )
          .map((classDecl) => {
            return {
              name: classDecl.getName(),
              source_path: sourceFile.getFilePath().toString(),
            } as WranglerEnv;
          });
      });

    if (wranglerEnvs.length < 1) {
      // todo: err
    }
    if (wranglerEnvs.length > 1) {
      // todo: err
    }

    return {
=======
  extract(project: Project): Either<string, CidlSpec> {
    let models = [];
    for (const sourceFile of project.getSourceFiles()) {
      for (const classDecl of sourceFile.getClasses()) {
        if (!hasDecorator(classDecl, "D1")) continue;

        const result = CidlExtractor.model(classDecl, sourceFile);
        if (!result.ok) {
          return left(result.value);
        }
        models.push(result.value);
      }
    }

    return right({
>>>>>>> 75471808
      version: this.version,
      project_name: this.projectName,
      language: "TypeScript",
      wrangler_env: wranglerEnvs[0],
      models,
    });
  }

  private static model(
    classDecl: ClassDeclaration,
    sourceFile: SourceFile,
  ): Either<string, Model> {
    const name = classDecl.getName() ?? "<anonymous>";
    const attributes: ModelAttribute[] = [];
    const navigationProperties: NavigationProperty[] = [];
    const dataSources: DataSource[] = [];
    const methods: ModelMethod[] = [];
    let primary_key: NamedTypedValue | undefined = undefined;

    for (const prop of classDecl.getProperties()) {
      const decorators = prop.getDecorators();

      // No decorators means this is a standard attribute
      if (decorators.length === 0) {
        let typeRes = CidlExtractor.cidlType(prop.getType());
        if (!typeRes.ok) {
          return typeRes;
        }

        let [cidl_type, nullable] = typeRes.value;
        attributes.push({
          foreign_key_reference: null,
          value: {
            name: prop.getName(),
            cidl_type,
            nullable,
          },
        });
        continue;
      }

      // TODO: Limiting to one decorator. Can't get too fancy on us.
      const decorator = decorators[0];
      const name = getDecoratorName(decorator);

      let typeRes = CidlExtractor.cidlType(prop.getType());
      if (!typeRes.ok) {
        return typeRes;
      }

      // Process decorators
      let [cidl_type, nullable] = typeRes.value;
      switch (name) {
        case AttributeDecoratorKind.PrimaryKey: {
          primary_key = {
            name: prop.getName(),
            cidl_type,
            nullable,
          };
          break;
        }
        case AttributeDecoratorKind.ForeignKey: {
          attributes.push({
            foreign_key_reference: getDecoratorArgument(decorator, 0) ?? null,
            value: {
              name: prop.getName(),
              cidl_type,
              nullable,
            },
          });
          break;
        }
        case AttributeDecoratorKind.OneToOne: {
          const reference = getDecoratorArgument(decorator, 0);
          if (!reference) {
            return left(
              `One to One navigation properties must hold a model type ${name}.${prop.getName()}`,
            );
          }

          navigationProperties.push({
            value: { name: prop.getName(), cidl_type, nullable },
            kind: { OneToOne: { reference } },
          });
          break;
        }
        case AttributeDecoratorKind.OneToMany: {
          const reference = getDecoratorArgument(decorator, 0);
          if (!reference) {
            return left(
              `One to Many navigation properties must hold an attribute reference ${name}.${prop.getName()}`,
            );
          }

          navigationProperties.push({
            value: {
              name: prop.getName(),
              cidl_type,
              nullable,
            },
            kind: { OneToMany: { reference } },
          });
          break;
        }
        case AttributeDecoratorKind.ManyToMany: {
          const unique_id = getDecoratorArgument(decorator, 0);
          if (!unique_id)
            return left(
              `Many to Many navigation properties must hold a unique table ID: ${name}.${prop.getName()}`,
            );
          navigationProperties.push({
            value: {
              name: prop.getName(),
              cidl_type,
              nullable,
            },
            kind: { ManyToMany: { unique_id } },
          });
          break;
        }
        case AttributeDecoratorKind.DataSource: {
          const initializer = prop.getInitializer();
          if (!initializer) {
            return left(
              `Invalid Data Source initializer on model ${name}.${prop.getName()}`,
            );
          }

          let treeRes = CidlExtractor.includeTree(
            initializer,
            classDecl,
            sourceFile,
          );
          if (!treeRes.ok) {
            return treeRes;
          }

          dataSources.push({ name: prop.getName(), tree: treeRes.value });
          break;
        }
      }
    }

    if (primary_key == undefined) {
      return left(`Missing primary key: ${name}`);
    }

    // Process methods
    for (const m of classDecl.getMethods()) {
      const result = CidlExtractor.method(m);
      if (!result.ok) {
        return left(result.value);
      }
      methods.push(result.value);
    }

    return right({
      name,
      attributes,
      primary_key,
      navigation_properties: navigationProperties,
      methods,
      data_sources: dataSources,
      source_path: sourceFile.getFilePath().toString(),
    });
  }

  /// Returns a `CidlType` from a TypeScript type, along with if the base value is nullable.
  /// Throws an error if no type can be extracted.
<<<<<<< HEAD
  private static cidlType(
    type: Type,
    inject: boolean = false,
  ): [CidlType, boolean] {
=======
  private static cidlType(type: Type): Either<string, [CidlType, boolean]> {
>>>>>>> 75471808
    let map: Record<string, CidlType> = {
      number: "Integer", // TODO: It's wrong to assume number is always an int.
      Number: "Integer",
      string: "Text",
      String: "Text",
      boolean: "Integer",
      Boolean: "Integer",
      Date: "Text",
    };

    // TODO: We don't support type unions like Foo | Bar, should we?
    let nullable = type.getUnionTypes().find((t) => t.isNull()) !== undefined;

    // Split by generics and imports
    let split = type.getText().split(/<|>|import\([^)]+\)\.?/);

    let cidlType = split.reduceRight<CidlType | undefined>((acc, x) => {
      // Strip unions
      let base = x
        .split("|")
        .map((s) => s.trim())
        .find((s) => s !== "null" && s !== "undefined")!;

      // Disregard any promises, they have no meaning as of now
      if (!base || base === "Promise") return acc!;

      // Primitive or nullable primitive
      if (map[base] !== undefined) return map[base];

      // Array of primitive
      if (base.endsWith("[]")) {
        const item = base.slice(0, -2);
        return map[item] !== undefined
          ? { Array: map[item] }
          : { Array: { Model: item } };
      }

      // Skip void
      if (base == "void") return acc;

      // Result wrapper
      if (base === "HttpResult") {
        return { HttpResult: acc == undefined ? null : acc };
      }

      // Inject wrapper
      if (inject) {
        return { Inject: base };
      }

      // Model wrapper
      return { Model: base };
    }, undefined);

    if (cidlType === undefined) {
      left(`Unknown or unsupported type ${type.getText()}`);
    }

    return right([cidlType!, nullable]);
  }

  // TODO: Should really be more descriptive with the errors here
  private static includeTree(
    expr: Expression,
    currentClass: ClassDeclaration,
    sf: SourceFile,
  ): Either<string, CidlIncludeTree> {
    if (!expr.isKind || !expr.isKind(SyntaxKind.ObjectLiteralExpression)) {
      return left(`Invalid include tree.`);
    }

    const result: CidlIncludeTree = [];
    for (const prop of expr.getProperties()) {
      if (!prop.isKind(SyntaxKind.PropertyAssignment)) continue;

      let navProp = findPropertyByName(currentClass, prop.getName());
      if (!navProp) {
        console.log(
          `  Warning: Could not find property "${prop.getName()}" in class ${currentClass.getName()}`,
        );
        continue;
      }

      let typeRes = CidlExtractor.cidlType(navProp.getType());
      if (!typeRes.ok) {
        return typeRes;
      }

      let [cidl_type, _] = typeRes.value;
      if (typeof cidl_type === "string") {
        return left(`Invalid include tree type ${cidl_type} expected Model`);
      }

      const typedValue = {
        name: navProp.getName(),
        cidl_type,
        nullable: false, // TODO: hardcoding this for now, it doesn't mean anything for the IncludeTree
      };

      // Recurse for nested includes
      const initializer = (prop as any).getInitializer?.();
      let nestedTree: CidlIncludeTree = [];

      if (initializer?.isKind?.(SyntaxKind.ObjectLiteralExpression)) {
        let targetModel = getModelName(cidl_type);
        const targetClass = currentClass
          .getSourceFile()
          .getProject()
          .getSourceFiles()
          .flatMap((f) => f.getClasses())
          .find((c) => c.getName() === targetModel);

        if (targetClass) {
          let treeRes = CidlExtractor.includeTree(initializer, targetClass, sf);
          if (!treeRes.ok) {
            return treeRes;
          }
          nestedTree = treeRes.value;
        }
      }

      result.push([typedValue, nestedTree]);
    }

    return right(result);
  }

  private static method(
    method: MethodDeclaration,
  ): Either<string, ModelMethod> {
    const decorators = method.getDecorators();
    const decoratorNames = decorators.map((d) => getDecoratorName(d));

    const httpVerb = decoratorNames.find((name) =>
      Object.values(HttpVerb).includes(name as HttpVerb),
    ) as HttpVerb;

    const parameters: NamedTypedValue[] = [];

    for (const param of method.getParameters()) {
<<<<<<< HEAD
      // Handle injected param
      if (param.getDecorator(ParameterDecoratorKind.Inject)) {
        let [cidl_type, _] = CidlExtractor.cidlType(param.getType(), true);
        parameters.push({
          name: param.getName(),
          cidl_type: cidl_type,
          nullable: false,
        });
        continue;
      }

      // Handle all other params
      let [cidl_type, nullable] = CidlExtractor.cidlType(param.getType());
=======
      let typeRes = CidlExtractor.cidlType(param.getType());
      if (!typeRes.ok) {
        return typeRes;
      }

      let [cidl_type, nullable] = typeRes.value;
>>>>>>> 75471808
      parameters.push({
        name: param.getName(),
        cidl_type,
        nullable,
      });
    }

    // TODO: return types cant be nullable??
    let typeRes = CidlExtractor.cidlType(method.getReturnType());
    if (!typeRes.ok) {
      return typeRes;
    }
    let [return_type, _] = typeRes.value;

    return right({
      name: method.getName(),
      is_static: method.isStatic(),
      http_verb: httpVerb,
      return_type,
      parameters,
    });
  }
}

function getDecoratorName(decorator: Decorator): string {
  const name = decorator.getName() ?? decorator.getExpression().getText();
  return String(name).replace(/\(.*\)$/, "");
}

function getDecoratorArgument(
  decorator: Decorator,
  index: number,
): string | undefined {
  const args = decorator.getArguments();
  if (!args[index]) return undefined;

  const arg = args[index] as any;

  // Identifier
  if (arg.getKind?.() === SyntaxKind.Identifier) {
    return arg.getText();
  }

  // String literal
  const text = arg.getText?.();
  if (!text) return undefined;

  const match = text.match(/^['"](.*)['"]$/);
  return match ? match[1] : text;
}

function getModelName(t: CidlType): string | undefined {
  if (typeof t === "string") return undefined;

  if ("Model" in t) {
    return t.Model;
  } else if ("Array" in t) {
    return getModelName(t.Array);
  } else if ("HttpResult" in t) {
    if (t == null) return undefined;
    return getModelName(t.HttpResult!);
  }

  return undefined;
}

function findPropertyByName(
  cls: ClassDeclaration,
  name: string,
): PropertyDeclaration | undefined {
  const exactMatch = cls.getProperties().find((p) => p.getName() === name);
  return exactMatch;
}

function hasDecorator(
  node: { getDecorators(): Decorator[] },
  name: string,
): boolean {
  return node.getDecorators().some((d) => {
    const decoratorName = getDecoratorName(d);
    return decoratorName === name || decoratorName.endsWith("." + name);
  });
}<|MERGE_RESOLUTION|>--- conflicted
+++ resolved
@@ -22,12 +22,9 @@
   ModelMethod,
   NamedTypedValue,
   NavigationProperty,
-<<<<<<< HEAD
   WranglerEnv,
-=======
   left,
   right,
->>>>>>> 75471808
 } from "./common.js";
 
 enum AttributeDecoratorKind {
@@ -54,17 +51,19 @@
     public version: string,
   ) {}
 
-<<<<<<< HEAD
-  public extract(project: Project): CidlSpec {
-    const models: Model[] = project.getSourceFiles().flatMap((sourceFile) => {
-      return sourceFile
-        .getClasses()
-        .filter((classDecl) => hasDecorator(classDecl, ClassDecoratorKind.D1))
-        .flatMap((classDecl) => {
-          const model = CidlExtractor.model(classDecl, sourceFile);
-          return model ? [model] : [];
-        });
-    });
+  extract(project: Project): Either<string, CidlSpec> {
+    let models = [];
+    for (const sourceFile of project.getSourceFiles()) {
+      for (const classDecl of sourceFile.getClasses()) {
+        if (!hasDecorator(classDecl, ClassDecoratorKind.D1)) continue;
+
+        const result = CidlExtractor.model(classDecl, sourceFile);
+        if (!result.ok) {
+          return left(result.value);
+        }
+        models.push(result.value);
+      }
+    }
 
     const wranglerEnvs: WranglerEnv[] = project
       .getSourceFiles()
@@ -83,30 +82,13 @@
       });
 
     if (wranglerEnvs.length < 1) {
-      // todo: err
+      left("Missing wrangler environment @WranglerEnv");
     }
     if (wranglerEnvs.length > 1) {
       // todo: err
     }
 
-    return {
-=======
-  extract(project: Project): Either<string, CidlSpec> {
-    let models = [];
-    for (const sourceFile of project.getSourceFiles()) {
-      for (const classDecl of sourceFile.getClasses()) {
-        if (!hasDecorator(classDecl, "D1")) continue;
-
-        const result = CidlExtractor.model(classDecl, sourceFile);
-        if (!result.ok) {
-          return left(result.value);
-        }
-        models.push(result.value);
-      }
-    }
-
     return right({
->>>>>>> 75471808
       version: this.version,
       project_name: this.projectName,
       language: "TypeScript",
@@ -276,14 +258,10 @@
 
   /// Returns a `CidlType` from a TypeScript type, along with if the base value is nullable.
   /// Throws an error if no type can be extracted.
-<<<<<<< HEAD
   private static cidlType(
     type: Type,
     inject: boolean = false,
-  ): [CidlType, boolean] {
-=======
-  private static cidlType(type: Type): Either<string, [CidlType, boolean]> {
->>>>>>> 75471808
+  ): Either<string, [CidlType, boolean]> {
     let map: Record<string, CidlType> = {
       number: "Integer", // TODO: It's wrong to assume number is always an int.
       Number: "Integer",
@@ -424,10 +402,14 @@
     const parameters: NamedTypedValue[] = [];
 
     for (const param of method.getParameters()) {
-<<<<<<< HEAD
       // Handle injected param
       if (param.getDecorator(ParameterDecoratorKind.Inject)) {
-        let [cidl_type, _] = CidlExtractor.cidlType(param.getType(), true);
+        let typeRes = CidlExtractor.cidlType(param.getType(), true);
+        if (!typeRes.ok) {
+          return typeRes;
+        }
+        let [cidl_type, nullable] = typeRes.value;
+
         parameters.push({
           name: param.getName(),
           cidl_type: cidl_type,
@@ -437,15 +419,12 @@
       }
 
       // Handle all other params
-      let [cidl_type, nullable] = CidlExtractor.cidlType(param.getType());
-=======
       let typeRes = CidlExtractor.cidlType(param.getType());
       if (!typeRes.ok) {
         return typeRes;
       }
 
       let [cidl_type, nullable] = typeRes.value;
->>>>>>> 75471808
       parameters.push({
         name: param.getName(),
         cidl_type,
