--- conflicted
+++ resolved
@@ -1,14 +1,5 @@
 import { WranglerEnv } from "../dist/common";
 import { _cloesceInternal } from "../src/cloesce";
-<<<<<<< HEAD
-import { HttpVerb, MetaCidl, NamedTypedValue } from "../src/common";
-
-const makeCidl = (methods: Record<string, any>) => ({
-  wrangler_env: {
-    name: "Env",
-    source_path: "./",
-  },
-=======
 import {
   CidlSpec,
   DataSource,
@@ -20,7 +11,10 @@
 } from "../src/common";
 
 const makeCidl = (methods: Record<string, any>): MetaCidl => ({
->>>>>>> 75471808
+  wrangler_env: {
+    name: "Env",
+    source_path: "./",
+  },
   models: {
     Horse: {
       name: "",
@@ -67,27 +61,8 @@
 
   test("Router returns 404 on unknown model", () => {
     // Arrange
-<<<<<<< HEAD
-    const url = "http://foo.com/api/Horse/neigh";
-    const cidl = {
-      wrangler_env: {
-        name: "",
-        source_path: "./",
-      },
-      models: {
-        NotHorse: {
-          name: "",
-          attributes: [],
-          navigation_properties: [],
-          data_sources: [],
-          methods: {},
-        },
-      },
-    };
-=======
     const url = "http://foo.com/api/Dog/woof";
     const cidl = makeCidl({});
->>>>>>> 75471808
 
     // Act
     const result = _cloesceInternal.matchRoute(makeRequest(url), "/api", cidl);
