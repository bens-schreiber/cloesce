import { CidlSpec, Model } from "../src/common.js";
import { CidlExtractor } from "../src/extract.js";
import { Project } from "ts-morph";

test("actions snapshot", () => {
  const project = new Project({
    tsConfigFilePath: "../../test_fixtures/tsconfig.json",
  });
  project.addSourceFileAtPath("../../test_fixtures/models.cloesce.ts");
  let extractor = new CidlExtractor("snapshotProject", "0.0.2");
  let cidl = extractor.extract(project);
  expect(cidl.ok).toBe(true);
  for (const m of (cidl.value as CidlSpec).models) {
    if (m) {
      m.source_path = "void for tests";
    }
  }
<<<<<<< HEAD
  cidl.wrangler_env.source_path = "void for tests";

  expect(cidl).toMatchSnapshot();
=======
  expect(cidl.value).toMatchSnapshot();
>>>>>>> 75471808
});<|MERGE_RESOLUTION|>--- conflicted
+++ resolved
@@ -8,18 +8,16 @@
   });
   project.addSourceFileAtPath("../../test_fixtures/models.cloesce.ts");
   let extractor = new CidlExtractor("snapshotProject", "0.0.2");
-  let cidl = extractor.extract(project);
-  expect(cidl.ok).toBe(true);
-  for (const m of (cidl.value as CidlSpec).models) {
+  let res = extractor.extract(project);
+  expect(res.ok).toBe(true);
+
+  let cidl = res.value as CidlSpec;
+  for (const m of cidl.models) {
     if (m) {
       m.source_path = "void for tests";
     }
   }
-<<<<<<< HEAD
   cidl.wrangler_env.source_path = "void for tests";
 
   expect(cidl).toMatchSnapshot();
-=======
-  expect(cidl.value).toMatchSnapshot();
->>>>>>> 75471808
 });