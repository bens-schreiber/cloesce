{
  "name": "cloesce",
  "type": "module",
  "bin": {
    "cloesce": "dist/cli.js"
  },
  "main": "dist/index.js",
  "types": "dist/index.d.ts",
  "exports": {
    ".": {
      "types": "./dist/index.d.ts",
      "import": "./dist/index.js"
    },
    "./cli": "./dist/cli.js"
  },
  "files": [
    "dist"
  ],
  "scripts": {
    "test": "vitest",
    "test:update": "UPDATE_SNAPSHOTS=1 vitest",
    "format:fix": "prettier --write .",
    "format": "prettier --check .",
    "build": "tsc -p tsconfig.json",
<<<<<<< HEAD
    "typecheck": "tsc --noEmit",
    "build:wasm": "cargo build -p generator --target wasm32-wasi --release",
    "precloesce": "npm run build && npm run build:wasm",
    "cloesce": "node dist/cli.js"
=======
    "typecheck": "tsc --noEmit"
>>>>>>> a1134f74
  },
  "dependencies": {
    "cmd-ts": "^0.14.1",
    "prettier": "^3.6.2",
    "ts-morph": "^22.0.0",
    "ts-node": "^10.9.2",
    "typescript": "^5.6.0",
    "wrangler": "^4.34.0"
  },
  "devDependencies": {
    "@cloudflare/workers-types": "^4.20250906.0",
    "prettier": "^3.6.2",
    "vitest": "^3.2.4"
  }
}<|MERGE_RESOLUTION|>--- conflicted
+++ resolved
@@ -22,14 +22,7 @@
     "format:fix": "prettier --write .",
     "format": "prettier --check .",
     "build": "tsc -p tsconfig.json",
-<<<<<<< HEAD
-    "typecheck": "tsc --noEmit",
-    "build:wasm": "cargo build -p generator --target wasm32-wasi --release",
-    "precloesce": "npm run build && npm run build:wasm",
-    "cloesce": "node dist/cli.js"
-=======
     "typecheck": "tsc --noEmit"
->>>>>>> a1134f74
   },
   "dependencies": {
     "cmd-ts": "^0.14.1",
