--- conflicted
+++ resolved
@@ -56,51 +56,17 @@
         }
         Commands::Generate { target } => match target {
             GenerateTarget::Wrangler { wrangler_path } => {
-<<<<<<< HEAD
-                // Ensure parent directory exists
-                if let Some(parent) = wrangler_path.parent() {
-                    std::fs::create_dir_all(parent)?;
-                }
-            
-                // Determine format from extension
-                let extension = wrangler_path
-                    .extension()
-                    .and_then(|e| e.to_str())
-                    .unwrap_or("toml");
-            
-                // If file doesn't exist, create an empty template
-                if !wrangler_path.exists() {
-                    let empty_content = match extension {
-                        "json" => "{}",
-                        "toml" => "",
-                        _ => return Err(anyhow::anyhow!("Unsupported extension")),
-                    };
-                    std::fs::write(&wrangler_path, empty_content)?;
-                }
-            
-                let mut wrangler = WranglerFormat::from_path(&wrangler_path)
-                    .context("Failed to open wrangler file")?;
-                
-                let mut spec = wrangler.as_spec()?;
-                spec.generate_defaults();
-            
-=======
                 let mut wrangler = WranglerFormat::from_path(&wrangler_path)
                     .context("Failed to open wrangler file")?;
                 let mut spec = wrangler.as_spec()?;
                 spec.generate_defaults();
 
->>>>>>> a1134f74
                 let wrangler_file = std::fs::OpenOptions::new()
                     .write(true)
                     .create(true)
                     .truncate(true)
                     .open(&wrangler_path)?;
-<<<<<<< HEAD
-            
-=======
 
->>>>>>> a1134f74
                 wrangler
                     .update(spec, wrangler_file)
                     .context("Failed to update wrangler file")?;
