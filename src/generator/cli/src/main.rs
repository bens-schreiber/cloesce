use std::{io::Write, path::PathBuf};

use anyhow::{Context, Result};
use clap::{Parser, Subcommand, command};

use common::{CidlSpec, wrangler::WranglerFormat};
use d1::D1Generator;
use workers::WorkersGenerator;

#[derive(Parser)]
#[command(name = "generate", version = "0.0.1")]
struct Cli {
    #[command(subcommand)]
    command: Commands,
}

#[derive(Subcommand)]
enum Commands {
    Validate {
        cidl_path: PathBuf,
    },

    Generate {
        #[command(subcommand)]
        target: GenerateTarget,
    },
}

#[derive(Subcommand)]
enum GenerateTarget {
    D1 {
        cidl_path: PathBuf,
        sqlite_path: PathBuf,
        wrangler_path: Option<PathBuf>,
    },
    Workers {
        cidl_path: PathBuf,
        workers_path: PathBuf,
        domain: String,
    },
    Client {
        cidl_path: PathBuf,
        client_path: PathBuf,
        domain: String,
    },
}

fn main() -> Result<()> {
    match Cli::parse().command {
        Commands::Validate { cidl_path } => {
            cidl_from_path(cidl_path)?;
            println!("Ok.")
        }
        Commands::Generate { target } => match target {
            GenerateTarget::D1 {
                cidl_path,
                wrangler_path,
                sqlite_path,
            } => {
                let mut sqlite_file = create_file_and_dir(&sqlite_path)?;
                let cidl = cidl_from_path(cidl_path)?;

                let mut wrangler = match wrangler_path {
                    Some(ref wrangler_path) => WranglerFormat::from_path(wrangler_path)
                        .context("Failed to open wrangler file")?,
                    _ => {
                        // Default to an empty TOML if the path is not given.
                        WranglerFormat::Toml(toml::from_str("").unwrap())
                    }
                };

                let d1gen = D1Generator::new(
                    cidl,
                    wrangler
                        .as_spec()
                        .context("Failed to validate Wrangler file")?,
                );

                // Update wrangler config
                {
                    let updated_wrangler = d1gen.wrangler();
                    let wrangler_file = match wrangler_path {
                        Some(wrangler_path) => std::fs::File::create(wrangler_path)?,

                        // Default to an empty TOML if the path is not given.
                        _ => std::fs::File::create("./wrangler.toml")?,
                    };
                    wrangler
                        .update(&updated_wrangler, wrangler_file)
                        .context("Failed to update wrangler file")?;
                }

                // Generate SQL
                {
                    let generated_sqlite = d1gen.sql().context("Failed to generate sqlite file")?;
                    sqlite_file
                        .write(generated_sqlite.as_bytes())
                        .context("Failed to write to sqlite file")?;
                }
            }
            GenerateTarget::Workers {
                cidl_path,
                workers_path,
                domain,
            } => {
                let cidl = cidl_from_path(cidl_path)?;
                let mut file =
                    create_file_and_dir(&workers_path).context("Failed to open workers file")?;

<<<<<<< HEAD
                let workers_code = WorkersGenerator
                    .generate(cidl, &workers_path)
                    .context("Failed to generate workers code")?;

                file.write(workers_code.as_bytes())
                    .context("Failed to write workers file")?;
=======
                file.write(
                    WorkersFactory
                        .create(cidl, domain, &workers_path)?
                        .as_bytes(),
                )
                .context("Failed to write workers file")?;
>>>>>>> 78d00a71
            }
            GenerateTarget::Client {
                cidl_path,
                client_path,
                domain,
            } => {
                let spec = cidl_from_path(cidl_path)?;
                let mut file =
                    create_file_and_dir(&client_path).context("Failed to open client file")?;

                file.write(client::generate_client_api(spec, domain).as_bytes())
                    .context("Failed to write client file")?;
            }
        },
    }

    Ok(())
}

fn create_file_and_dir(path: &PathBuf) -> Result<std::fs::File> {
    if let Some(parent) = path.parent() {
        std::fs::create_dir_all(parent)?;
    }
    let file = std::fs::File::create(path)?;
    Ok(file)
}

fn cidl_from_path(cidl_path: PathBuf) -> Result<CidlSpec> {
    let cidl_contents = std::fs::read_to_string(cidl_path).context("Failed to read cidl file")?;
    serde_json::from_str::<CidlSpec>(&cidl_contents).context("Failed to validate cidl")
}<|MERGE_RESOLUTION|>--- conflicted
+++ resolved
@@ -107,21 +107,12 @@
                 let mut file =
                     create_file_and_dir(&workers_path).context("Failed to open workers file")?;
 
-<<<<<<< HEAD
-                let workers_code = WorkersGenerator
-                    .generate(cidl, &workers_path)
-                    .context("Failed to generate workers code")?;
-
-                file.write(workers_code.as_bytes())
-                    .context("Failed to write workers file")?;
-=======
                 file.write(
-                    WorkersFactory
+                    WorkersGenerator
                         .create(cidl, domain, &workers_path)?
                         .as_bytes(),
                 )
                 .context("Failed to write workers file")?;
->>>>>>> 78d00a71
             }
             GenerateTarget::Client {
                 cidl_path,
