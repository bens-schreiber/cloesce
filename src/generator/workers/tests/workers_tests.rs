--- conflicted
+++ resolved
@@ -1,7 +1,9 @@
+use workers::WorkersGenerator;
+
+use common::CidlSpec;
+
 use anyhow::Result;
-use common::CidlSpec;
 use insta::assert_snapshot;
-use workers::WorkersGenerator;
 
 use std::path::PathBuf;
 
@@ -17,15 +19,11 @@
     let workers_path = PathBuf::from("root/workers.snap.new");
 
     // Act
-<<<<<<< HEAD
-    let workers = WorkersGenerator.generate(cidl, &workers_path)?;
-=======
-    let workers = WorkersFactory.create(
+    let workers = WorkersGenerator.create(
         cidl,
         String::from("http://cloesce.com/foo/api"),
         &workers_path,
     )?;
->>>>>>> 78d00a71
 
     // Assert
     assert_snapshot!("generated_workers", workers);
