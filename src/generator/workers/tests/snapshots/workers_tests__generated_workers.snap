--- conflicted
+++ resolved
@@ -131,7 +131,7 @@
                 };
             
         
-const router = {api: {ExampleModel: {"<id>": {
+const router = {"foo/api": {ExampleModel: {"<id>": {
 get_description: async (id: number,  request: Request, env: Env) => {
                 
 if (request.method !== "GET") {
@@ -174,20 +174,11 @@
                 headers: { "Content-Type": "application/json" },
             });
         
-<<<<<<< HEAD
-                }
-
-                let {amount} = body;
-                
+                    }
+                    let {amount} = body;
+                    
 if ((amount == null || typeof amount !== "number")) { 
-            return new Response(JSON.stringify({ error: "Invalid request body" }), {
-=======
-                    }
-                    let {payload} = body;
-                    
-if ((payload == null || !$.ExampleModel.validate(payload))) { 
-            return new Response(JSON.stringify({ error: "Invalid request parameters" }), {
->>>>>>> f0c6e09c
+            return new Response(JSON.stringify({ error: "Invalid request parameters" }), {
                 status: 400,
                 headers: { "Content-Type": "application/json" },
             });
@@ -217,298 +208,232 @@
 }
 
                 
+                    let body;
+                    try {
+                        body = await request.json();
+                    } catch {
+                        
+            return new Response(JSON.stringify({ error: "Invalid request parameters" }), {
+                status: 400,
+                headers: { "Content-Type": "application/json" },
+            });
+        
+                    }
+                    let {payload} = body;
+                    
+if ((payload == null || !$.ExampleModel.validate(payload))) { 
+            return new Response(JSON.stringify({ error: "Invalid request parameters" }), {
+                status: 400,
+                headers: { "Content-Type": "application/json" },
+            });
+         }
+payload = Object.assign(new ExampleModel(), payload)
+                
+                
+return JSON.stringify(ExampleModel.create_example(env.DB, payload));
+
+            }
+,
+
+delete_example: async ( request: Request, env: Env) => {
+                
+if (request.method !== "DELETE") {
+    return new Response("Method Not Allowed", { status: 405 });
+}
+
+                
+                    let body;
+                    try {
+                        body = await request.json();
+                    } catch {
+                        
+            return new Response(JSON.stringify({ error: "Invalid request parameters" }), {
+                status: 400,
+                headers: { "Content-Type": "application/json" },
+            });
+        
+                    }
+                    let {id} = body;
+                    
+if ((id == null || typeof id !== "number")) { 
+            return new Response(JSON.stringify({ error: "Invalid request parameters" }), {
+                status: 400,
+                headers: { "Content-Type": "application/json" },
+            });
+         }
+                
+                
+return JSON.stringify(ExampleModel.delete_example(env.DB, id));
+
+            }
+,
+
+list_examples: async ( request: Request, env: Env) => {
+                
+if (request.method !== "GET") {
+    return new Response("Method Not Allowed", { status: 405 });
+}
+
+                
+                
+                
+return JSON.stringify(ExampleModel.list_examples(env.DB));
+
+            }
+,
+
+patch_example: async ( request: Request, env: Env) => {
+                
+if (request.method !== "PATCH") {
+    return new Response("Method Not Allowed", { status: 405 });
+}
+
+                
+                    let body;
+                    try {
+                        body = await request.json();
+                    } catch {
+                        
+            return new Response(JSON.stringify({ error: "Invalid request parameters" }), {
+                status: 400,
+                headers: { "Content-Type": "application/json" },
+            });
+        
+                    }
+                    let {description} = body;
+                    
+if ((description !== undefined && typeof description !== "string")) { 
+            return new Response(JSON.stringify({ error: "Invalid request parameters" }), {
+                status: 400,
+                headers: { "Content-Type": "application/json" },
+            });
+         }
+                
+                
+return JSON.stringify(ExampleModel.patch_example(env.DB, description));
+
+            }
+,
+
+process_model: async ( request: Request, env: Env) => {
+                
+if (request.method !== "POST") {
+    return new Response("Method Not Allowed", { status: 405 });
+}
+
+                
+                    let body;
+                    try {
+                        body = await request.json();
+                    } catch {
+                        
+            return new Response(JSON.stringify({ error: "Invalid request parameters" }), {
+                status: 400,
+                headers: { "Content-Type": "application/json" },
+            });
+        
+                    }
+                    let {model} = body;
+                    
+if ((model == null || !$.ExampleModel.validate(model))) { 
+            return new Response(JSON.stringify({ error: "Invalid request parameters" }), {
+                status: 400,
+                headers: { "Content-Type": "application/json" },
+            });
+         }
+model = Object.assign(new ExampleModel(), model)
+                
+                
+return JSON.stringify(ExampleModel.process_model(env.DB, model));
+
+            }
+,
+
+process_models: async ( request: Request, env: Env) => {
+                
+if (request.method !== "POST") {
+    return new Response("Method Not Allowed", { status: 405 });
+}
+
+                
+                    let body;
+                    try {
+                        body = await request.json();
+                    } catch {
+                        
+            return new Response(JSON.stringify({ error: "Invalid request parameters" }), {
+                status: 400,
+                headers: { "Content-Type": "application/json" },
+            });
+        
+                    }
+                    let {models} = body;
+                    
+if ((models == null || !Array.isArray(models) || models.some(item => (item == null || !$.ExampleModel.validate(item))))) { 
+            return new Response(JSON.stringify({ error: "Invalid request parameters" }), {
+                status: 400,
+                headers: { "Content-Type": "application/json" },
+            });
+         }
+models = models.map(item => Object.assign(new ExampleModel(), item))
+                
+                
+return JSON.stringify(ExampleModel.process_models(env.DB, models));
+
+            }
+,
+
+read_example: async ( request: Request, env: Env) => {
+                
+if (request.method !== "GET") {
+    return new Response("Method Not Allowed", { status: 405 });
+}
+
+                
                     const url = new URL(request.url);
                     let {id} = Object.fromEntries(url.searchParams.entries());
                     
-<<<<<<< HEAD
-            return new Response(JSON.stringify({ error: "Invalid request body" }), {
-                status: 400,
-                headers: { "Content-Type": "application/json" },
-            });
-        
-                }
-
-                let {payload} = body;
-                
-if ((payload == null || !$.ExampleModel.validate(payload))) { 
-            return new Response(JSON.stringify({ error: "Invalid request body" }), {
-=======
 if ((id !== undefined && typeof id !== "number")) { 
             return new Response(JSON.stringify({ error: "Invalid request parameters" }), {
->>>>>>> f0c6e09c
-                status: 400,
-                headers: { "Content-Type": "application/json" },
-            });
-         }
-payload = Object.assign(new ExampleModel(), payload)
-                
-                
-return JSON.stringify(ExampleModel.create_example(env.DB, payload));
-
-            }
-,
-
-delete_example: async ( request: Request, env: Env) => {
-                
-if (request.method !== "DELETE") {
-    return new Response("Method Not Allowed", { status: 405 });
-}
-
-                
-                    let body;
-                    try {
-                        body = await request.json();
-                    } catch {
-                        
-            return new Response(JSON.stringify({ error: "Invalid request parameters" }), {
-                status: 400,
-                headers: { "Content-Type": "application/json" },
-            });
-        
-<<<<<<< HEAD
-                }
-
-                let {id} = body;
-                
-=======
+                status: 400,
+                headers: { "Content-Type": "application/json" },
+            });
+         }
+                
+                
+return JSON.stringify(ExampleModel.read_example(env.DB, id));
+
+            }
+,
+
+update_example: async ( request: Request, env: Env) => {
+                
+if (request.method !== "PUT") {
+    return new Response("Method Not Allowed", { status: 405 });
+}
+
+                
+                    let body;
+                    try {
+                        body = await request.json();
+                    } catch {
+                        
+            return new Response(JSON.stringify({ error: "Invalid request parameters" }), {
+                status: 400,
+                headers: { "Content-Type": "application/json" },
+            });
+        
                     }
                     let {id, rating} = body;
                     
->>>>>>> f0c6e09c
 if ((id == null || typeof id !== "number")) { 
             return new Response(JSON.stringify({ error: "Invalid request parameters" }), {
                 status: 400,
                 headers: { "Content-Type": "application/json" },
             });
          }
-<<<<<<< HEAD
-=======
 if ((rating !== undefined && typeof rating !== "number")) { 
             return new Response(JSON.stringify({ error: "Invalid request parameters" }), {
-                status: 400,
-                headers: { "Content-Type": "application/json" },
-            });
-         }
->>>>>>> f0c6e09c
-                
-                
-return JSON.stringify(ExampleModel.delete_example(env.DB, id));
-
-            }
-,
-
-list_examples: async ( request: Request, env: Env) => {
-                
-if (request.method !== "GET") {
-    return new Response("Method Not Allowed", { status: 405 });
-}
-
-                
-                
-                
-return JSON.stringify(ExampleModel.list_examples(env.DB));
-
-            }
-,
-
-patch_example: async ( request: Request, env: Env) => {
-                
-if (request.method !== "PATCH") {
-    return new Response("Method Not Allowed", { status: 405 });
-}
-
-                
-                    let body;
-                    try {
-                        body = await request.json();
-                    } catch {
-                        
-            return new Response(JSON.stringify({ error: "Invalid request parameters" }), {
-                status: 400,
-                headers: { "Content-Type": "application/json" },
-            });
-        
-                    }
-                    let {description} = body;
-                    
-if ((description !== undefined && typeof description !== "string")) { 
-            return new Response(JSON.stringify({ error: "Invalid request parameters" }), {
-                status: 400,
-                headers: { "Content-Type": "application/json" },
-            });
-         }
-                
-                
-return JSON.stringify(ExampleModel.patch_example(env.DB, description));
-
-            }
-,
-
-process_model: async ( request: Request, env: Env) => {
-                
-if (request.method !== "POST") {
-    return new Response("Method Not Allowed", { status: 405 });
-}
-
-                
-                    let body;
-                    try {
-                        body = await request.json();
-                    } catch {
-                        
-            return new Response(JSON.stringify({ error: "Invalid request parameters" }), {
-                status: 400,
-                headers: { "Content-Type": "application/json" },
-            });
-        
-<<<<<<< HEAD
-                }
-
-                let {model} = body;
-                
-if ((model == null || !$.ExampleModel.validate(model))) { 
-            return new Response(JSON.stringify({ error: "Invalid request body" }), {
-=======
-                    }
-                    let {id} = body;
-                    
-if ((id == null || typeof id !== "number")) { 
-            return new Response(JSON.stringify({ error: "Invalid request parameters" }), {
->>>>>>> f0c6e09c
-                status: 400,
-                headers: { "Content-Type": "application/json" },
-            });
-         }
-model = Object.assign(new ExampleModel(), model)
-                
-                
-return JSON.stringify(ExampleModel.process_model(env.DB, model));
-
-            }
-,
-
-process_models: async ( request: Request, env: Env) => {
-                
-if (request.method !== "POST") {
-    return new Response("Method Not Allowed", { status: 405 });
-}
-
-                
-                    let body;
-                    try {
-                        body = await request.json();
-                    } catch {
-                        
-            return new Response(JSON.stringify({ error: "Invalid request parameters" }), {
-                status: 400,
-                headers: { "Content-Type": "application/json" },
-            });
-        
-<<<<<<< HEAD
-                }
-
-                let {models} = body;
-                
-if ((models == null || !Array.isArray(models) || models.some(item => (item == null || !$.ExampleModel.validate(item))))) { 
-            return new Response(JSON.stringify({ error: "Invalid request body" }), {
-=======
-                    }
-                    let {amount} = body;
-                    
-if ((amount == null || typeof amount !== "number")) { 
-            return new Response(JSON.stringify({ error: "Invalid request parameters" }), {
->>>>>>> f0c6e09c
-                status: 400,
-                headers: { "Content-Type": "application/json" },
-            });
-         }
-models = models.map(item => Object.assign(new ExampleModel(), item))
-                
-                
-return JSON.stringify(ExampleModel.process_models(env.DB, models));
-
-            }
-,
-
-read_example: async ( request: Request, env: Env) => {
-                
-if (request.method !== "GET") {
-    return new Response("Method Not Allowed", { status: 405 });
-}
-
-                
-                    let body;
-                    try {
-                        body = await request.json();
-                    } catch {
-                        
-            return new Response(JSON.stringify({ error: "Invalid request parameters" }), {
-                status: 400,
-                headers: { "Content-Type": "application/json" },
-            });
-        
-<<<<<<< HEAD
-                }
-
-                let {id} = body;
-                
-if ((id !== undefined && typeof id !== "number")) { 
-            return new Response(JSON.stringify({ error: "Invalid request body" }), {
-=======
-                    }
-                    let {model} = body;
-                    
-if ((model == null || !$.ExampleModel.validate(model))) { 
-            return new Response(JSON.stringify({ error: "Invalid request parameters" }), {
->>>>>>> f0c6e09c
-                status: 400,
-                headers: { "Content-Type": "application/json" },
-            });
-         }
-                
-                
-return JSON.stringify(ExampleModel.read_example(env.DB, id));
-
-            }
-,
-
-update_example: async ( request: Request, env: Env) => {
-                
-if (request.method !== "PUT") {
-    return new Response("Method Not Allowed", { status: 405 });
-}
-
-                
-                    let body;
-                    try {
-                        body = await request.json();
-                    } catch {
-                        
-            return new Response(JSON.stringify({ error: "Invalid request parameters" }), {
-                status: 400,
-                headers: { "Content-Type": "application/json" },
-            });
-        
-<<<<<<< HEAD
-                }
-
-                let {id,rating} = body;
-                
-if ((id == null || typeof id !== "number")) { 
-            return new Response(JSON.stringify({ error: "Invalid request body" }), {
-                status: 400,
-                headers: { "Content-Type": "application/json" },
-            });
-         }
-if ((rating !== undefined && typeof rating !== "number")) { 
-            return new Response(JSON.stringify({ error: "Invalid request body" }), {
-=======
-                    }
-                    let {models} = body;
-                    
-if ((models == null || !Array.isArray(models) || models.some(item => (item == null || !$.ExampleModel.validate(item))))) { 
-            return new Response(JSON.stringify({ error: "Invalid request parameters" }), {
->>>>>>> f0c6e09c
                 status: 400,
                 headers: { "Content-Type": "application/json" },
             });
