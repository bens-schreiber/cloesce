---
source: workers/tests/workers_tests.rs
expression: workers
---
 
<<<<<<< HEAD
        import { D1Database } from "@cloudflare/workers-types"
import { mapSql, match, Result } from "cloesce"
import { ExampleModel } from '../example_model';
        
        export interface Env {
            DB: D1Database;
=======

import { D1Database } from "@cloudflare/workers-types"

import { ExampleModel } from './model/example_model';

// @ts-nocheck

export interface Env {
  DB: D1Database;
}

type SQLRow = Record<string, any>;

/**
 * TODO: This could be WASM
 * TODO: This is all GPT slop
 *
 * @returns JSON of type T
 */
export function mapSql<T>(rows: SQLRow[]): T[] {
  const result: any[] = [];
  const entityMaps: Record<string, Map<string, any>> = {};

  function getEntityKey(entityObj: any): string {
    // Use JSON string of all values as a "unique key" for deduplication
    return JSON.stringify(entityObj);
  }

  for (const row of rows) {
    const rowEntities: Record<string, any> = {};

    // Step 1: split row into entities by prefix
    for (const col in row) {
      const parts = col.split("_");
      if (parts.length < 2) continue;

      const entity = parts[0];
      const field = parts.slice(1).join("_");

      if (!rowEntities[entity]) rowEntities[entity] = {};
      rowEntities[entity][field] = row[col];
    }

    // Step 2: merge entities into result
    let topObj: any = null;

    for (const entity in rowEntities) {
      const entityObj = rowEntities[entity];
      const key = getEntityKey(entityObj);

      if (!entityMaps[entity]) entityMaps[entity] = new Map();
      if (!entityMaps[entity].has(key)) {
        entityMaps[entity].set(key, entityObj);
      }

      if (!topObj) {
        topObj = entityObj; // first entity becomes top-level
      } else {
        // If entity already exists on topObj
        if (!topObj[entity]) {
          topObj[entity] = [];
        }
        // Only push if not already in array
        if (!topObj[entity].some((o: any) => getEntityKey(o) === key)) {
          topObj[entity].push(entityObj);
>>>>>>> 4de6e3d9
        }
        
        
            const $: any = {};

            
                $.ExampleModel = {
                    validate(obj: any): boolean {
                        if (obj.id == null || typeof obj.id !== "number") {return false;}
if (obj.rating == null || typeof obj.rating !== "number") {return false;}
if (obj.description == undefined || typeof obj.description !== "string") {return false;}
if (obj.data_blob == null || !(obj.data_blob instanceof ArrayBuffer || obj.data_blob instanceof Uint8Array)) {return false;}
                        
                        return true;
                    }
                };
            
        
        const router = { api: {ExampleModel: {create_example: async (request: Request, env: Env) => {
                
                if (request.method !== "POST") {
                    return new Response(
    JSON.stringify({ ok: false, message: `validate_http: Method Not Allowed`, status: 405 }),
    { status: 405, headers: { "Content-Type": "application/json" } }
);
                }
            
                
                let body;
                try {
                    body = await request.json();
                } catch {
                    return new Response(
    JSON.stringify({ ok: false, message: `validate_req_body: Invalid Request Body`, status: 400 }),
    { status: 400, headers: { "Content-Type": "application/json" } }
);
                }

                let {payload} = body;
                
if ((payload == null || !$.ExampleModel.validate(payload))) { return new Response(
    JSON.stringify({ ok: false, message: `validate_req_body: Invalid Request Body`, status: 400 }),
    { status: 400, headers: { "Content-Type": "application/json" } }
); }
payload = Object.assign(new ExampleModel(), payload)
                
                
            try {
                return new Response(
    JSON.stringify(await ExampleModel.create_example(env.DB, payload)),
    { status: 200, headers: { "Content-Type": "application/json" } }
);
            }
            catch (e) {
                return new Response(
    JSON.stringify({ ok: false, message: `dispatch_method: ${e instanceof Error ? e.message : String(e)}`, status: 500 }),
    { status: 500, headers: { "Content-Type": "application/json" } }
);
            }
        
            },
read_example: async (request: Request, env: Env) => {
                
                if (request.method !== "GET") {
                    return new Response(
    JSON.stringify({ ok: false, message: `validate_http: Method Not Allowed`, status: 405 }),
    { status: 405, headers: { "Content-Type": "application/json" } }
);
                }
            
                
                let body;
                try {
                    body = await request.json();
                } catch {
                    return new Response(
    JSON.stringify({ ok: false, message: `validate_req_body: Invalid Request Body`, status: 400 }),
    { status: 400, headers: { "Content-Type": "application/json" } }
);
                }

                let {id} = body;
                
if ((id == undefined || typeof id !== "number")) { return new Response(
    JSON.stringify({ ok: false, message: `validate_req_body: Invalid Request Body`, status: 400 }),
    { status: 400, headers: { "Content-Type": "application/json" } }
); }
                
                
            try {
                return new Response(
    JSON.stringify(await ExampleModel.read_example(env.DB, id)),
    { status: 200, headers: { "Content-Type": "application/json" } }
);
            }
            catch (e) {
                return new Response(
    JSON.stringify({ ok: false, message: `dispatch_method: ${e instanceof Error ? e.message : String(e)}`, status: 500 }),
    { status: 500, headers: { "Content-Type": "application/json" } }
);
            }
        
            },
list_examples: async (request: Request, env: Env) => {
                
                if (request.method !== "GET") {
                    return new Response(
    JSON.stringify({ ok: false, message: `validate_http: Method Not Allowed`, status: 405 }),
    { status: 405, headers: { "Content-Type": "application/json" } }
);
                }
            
                
                
                
            try {
                return new Response(
    JSON.stringify(await ExampleModel.list_examples(env.DB)),
    { status: 200, headers: { "Content-Type": "application/json" } }
);
            }
            catch (e) {
                return new Response(
    JSON.stringify({ ok: false, message: `dispatch_method: ${e instanceof Error ? e.message : String(e)}`, status: 500 }),
    { status: 500, headers: { "Content-Type": "application/json" } }
);
            }
        
            },
update_example: async (request: Request, env: Env) => {
                
                if (request.method !== "PUT") {
                    return new Response(
    JSON.stringify({ ok: false, message: `validate_http: Method Not Allowed`, status: 405 }),
    { status: 405, headers: { "Content-Type": "application/json" } }
);
                }
            
                
                let body;
                try {
                    body = await request.json();
                } catch {
                    return new Response(
    JSON.stringify({ ok: false, message: `validate_req_body: Invalid Request Body`, status: 400 }),
    { status: 400, headers: { "Content-Type": "application/json" } }
);
                }

                let {id,rating} = body;
                
if ((id == null || typeof id !== "number")) { return new Response(
    JSON.stringify({ ok: false, message: `validate_req_body: Invalid Request Body`, status: 400 }),
    { status: 400, headers: { "Content-Type": "application/json" } }
); }
if ((rating == undefined || typeof rating !== "number")) { return new Response(
    JSON.stringify({ ok: false, message: `validate_req_body: Invalid Request Body`, status: 400 }),
    { status: 400, headers: { "Content-Type": "application/json" } }
); }
                
                
            try {
                return new Response(
    JSON.stringify(await ExampleModel.update_example(env.DB, id, rating)),
    { status: 200, headers: { "Content-Type": "application/json" } }
);
            }
            catch (e) {
                return new Response(
    JSON.stringify({ ok: false, message: `dispatch_method: ${e instanceof Error ? e.message : String(e)}`, status: 500 }),
    { status: 500, headers: { "Content-Type": "application/json" } }
);
            }
        
            },
patch_example: async (request: Request, env: Env) => {
                
                if (request.method !== "PATCH") {
                    return new Response(
    JSON.stringify({ ok: false, message: `validate_http: Method Not Allowed`, status: 405 }),
    { status: 405, headers: { "Content-Type": "application/json" } }
);
                }
            
                
                let body;
                try {
                    body = await request.json();
                } catch {
                    return new Response(
    JSON.stringify({ ok: false, message: `validate_req_body: Invalid Request Body`, status: 400 }),
    { status: 400, headers: { "Content-Type": "application/json" } }
);
                }

                let {description} = body;
                
if ((description == undefined || typeof description !== "string")) { return new Response(
    JSON.stringify({ ok: false, message: `validate_req_body: Invalid Request Body`, status: 400 }),
    { status: 400, headers: { "Content-Type": "application/json" } }
); }
                
                
            try {
                return new Response(
    JSON.stringify(await ExampleModel.patch_example(env.DB, description)),
    { status: 200, headers: { "Content-Type": "application/json" } }
);
            }
            catch (e) {
                return new Response(
    JSON.stringify({ ok: false, message: `dispatch_method: ${e instanceof Error ? e.message : String(e)}`, status: 500 }),
    { status: 500, headers: { "Content-Type": "application/json" } }
);
            }
        
            },
delete_example: async (request: Request, env: Env) => {
                
                if (request.method !== "DELETE") {
                    return new Response(
    JSON.stringify({ ok: false, message: `validate_http: Method Not Allowed`, status: 405 }),
    { status: 405, headers: { "Content-Type": "application/json" } }
);
                }
            
                
                let body;
                try {
                    body = await request.json();
                } catch {
                    return new Response(
    JSON.stringify({ ok: false, message: `validate_req_body: Invalid Request Body`, status: 400 }),
    { status: 400, headers: { "Content-Type": "application/json" } }
);
                }

                let {id} = body;
                
if ((id == null || typeof id !== "number")) { return new Response(
    JSON.stringify({ ok: false, message: `validate_req_body: Invalid Request Body`, status: 400 }),
    { status: 400, headers: { "Content-Type": "application/json" } }
); }
                
                
            try {
                return new Response(
    JSON.stringify(await ExampleModel.delete_example(env.DB, id)),
    { status: 200, headers: { "Content-Type": "application/json" } }
);
            }
            catch (e) {
                return new Response(
    JSON.stringify({ ok: false, message: `dispatch_method: ${e instanceof Error ? e.message : String(e)}`, status: 500 }),
    { status: 500, headers: { "Content-Type": "application/json" } }
);
            }
        
            },
"<id>": {get_description: async (id: number, request: Request, env: Env) => {
                
                if (request.method !== "GET") {
                    return new Response(
    JSON.stringify({ ok: false, message: `validate_http: Method Not Allowed`, status: 405 }),
    { status: 405, headers: { "Content-Type": "application/json" } }
);
                }
            
                
                
                const d1 = env.DB;
                const query = "SELECT * FROM ExampleModel WHERE id = ?";
                let record;
                try {
                    record = await d1.prepare(query).bind(id).first();
                    if (!record) {
                        return new Response(
    JSON.stringify({ ok: false, message: `hydrate_model: Record not found`, status: 404 }),
    { status: 404, headers: { "Content-Type": "application/json" } }
);
                    }
                }
                catch (e) {
                    return new Response(
    JSON.stringify({ ok: false, message: `hydrate_model: ${e instanceof Error ? e.message : String(e)}`, status: 500 }),
    { status: 500, headers: { "Content-Type": "application/json" } }
);
                }
                const instance = Object.assign(new ExampleModel(), record);
            
                
            try {
                return new Response(
    JSON.stringify(await instance.get_description(env.DB)),
    { status: 200, headers: { "Content-Type": "application/json" } }
);
            }
            catch (e) {
                return new Response(
    JSON.stringify({ ok: false, message: `dispatch_method: ${e instanceof Error ? e.message : String(e)}`, status: 500 }),
    { status: 500, headers: { "Content-Type": "application/json" } }
);
            }
        
            }},
"<id>": {increment_rating: async (id: number, request: Request, env: Env) => {
                
                if (request.method !== "PATCH") {
                    return new Response(
    JSON.stringify({ ok: false, message: `validate_http: Method Not Allowed`, status: 405 }),
    { status: 405, headers: { "Content-Type": "application/json" } }
);
                }
            
                
                let body;
                try {
                    body = await request.json();
                } catch {
                    return new Response(
    JSON.stringify({ ok: false, message: `validate_req_body: Invalid Request Body`, status: 400 }),
    { status: 400, headers: { "Content-Type": "application/json" } }
);
                }

                let {amount} = body;
                
if ((amount == null || typeof amount !== "number")) { return new Response(
    JSON.stringify({ ok: false, message: `validate_req_body: Invalid Request Body`, status: 400 }),
    { status: 400, headers: { "Content-Type": "application/json" } }
); }
                
                const d1 = env.DB;
                const query = "SELECT * FROM ExampleModel WHERE id = ?";
                let record;
                try {
                    record = await d1.prepare(query).bind(id).first();
                    if (!record) {
                        return new Response(
    JSON.stringify({ ok: false, message: `hydrate_model: Record not found`, status: 404 }),
    { status: 404, headers: { "Content-Type": "application/json" } }
);
                    }
                }
                catch (e) {
                    return new Response(
    JSON.stringify({ ok: false, message: `hydrate_model: ${e instanceof Error ? e.message : String(e)}`, status: 500 }),
    { status: 500, headers: { "Content-Type": "application/json" } }
);
                }
                const instance = Object.assign(new ExampleModel(), record);
            
                
            try {
                return new Response(
    JSON.stringify(await instance.increment_rating(env.DB, amount)),
    { status: 200, headers: { "Content-Type": "application/json" } }
);
            }
            catch (e) {
                return new Response(
    JSON.stringify({ ok: false, message: `dispatch_method: ${e instanceof Error ? e.message : String(e)}`, status: 500 }),
    { status: 500, headers: { "Content-Type": "application/json" } }
);
            }
        
            }},
process_model: async (request: Request, env: Env) => {
                
                if (request.method !== "POST") {
                    return new Response(
    JSON.stringify({ ok: false, message: `validate_http: Method Not Allowed`, status: 405 }),
    { status: 405, headers: { "Content-Type": "application/json" } }
);
                }
            
                
                let body;
                try {
                    body = await request.json();
                } catch {
                    return new Response(
    JSON.stringify({ ok: false, message: `validate_req_body: Invalid Request Body`, status: 400 }),
    { status: 400, headers: { "Content-Type": "application/json" } }
);
                }

                let {model} = body;
                
if ((model == null || !$.ExampleModel.validate(model))) { return new Response(
    JSON.stringify({ ok: false, message: `validate_req_body: Invalid Request Body`, status: 400 }),
    { status: 400, headers: { "Content-Type": "application/json" } }
); }
model = Object.assign(new ExampleModel(), model)
                
                
            try {
                return new Response(
    JSON.stringify(await ExampleModel.process_model(env.DB, model)),
    { status: 200, headers: { "Content-Type": "application/json" } }
);
            }
            catch (e) {
                return new Response(
    JSON.stringify({ ok: false, message: `dispatch_method: ${e instanceof Error ? e.message : String(e)}`, status: 500 }),
    { status: 500, headers: { "Content-Type": "application/json" } }
);
            }
        
            },
process_models: async (request: Request, env: Env) => {
                
                if (request.method !== "POST") {
                    return new Response(
    JSON.stringify({ ok: false, message: `validate_http: Method Not Allowed`, status: 405 }),
    { status: 405, headers: { "Content-Type": "application/json" } }
);
                }
            
                
                let body;
                try {
                    body = await request.json();
                } catch {
                    return new Response(
    JSON.stringify({ ok: false, message: `validate_req_body: Invalid Request Body`, status: 400 }),
    { status: 400, headers: { "Content-Type": "application/json" } }
);
                }

                let {models} = body;
                
if ((models == null || !Array.isArray(models) || models.some(item => (item == null || !$.ExampleModel.validate(item))))) { return new Response(
    JSON.stringify({ ok: false, message: `validate_req_body: Invalid Request Body`, status: 400 }),
    { status: 400, headers: { "Content-Type": "application/json" } }
); }
models = models.map(item => Object.assign(new ExampleModel(), item))
                
                
            try {
                return new Response(
    JSON.stringify(await ExampleModel.process_models(env.DB, models)),
    { status: 200, headers: { "Content-Type": "application/json" } }
);
            }
            catch (e) {
                return new Response(
    JSON.stringify({ ok: false, message: `dispatch_method: ${e instanceof Error ? e.message : String(e)}`, status: 500 }),
    { status: 500, headers: { "Content-Type": "application/json" } }
);
            }
        
            }}} }
        
export default {
    async fetch(request: Request, env: Env, ctx: any): Promise<Response> {
        const url = new URL(request.url);
        return await match(router, url.pathname, request, env);
    }
};<|MERGE_RESOLUTION|>--- conflicted
+++ resolved
@@ -3,80 +3,12 @@
 expression: workers
 ---
  
-<<<<<<< HEAD
         import { D1Database } from "@cloudflare/workers-types"
 import { mapSql, match, Result } from "cloesce"
-import { ExampleModel } from '../example_model';
+import { ExampleModel } from './model/example_model';
         
         export interface Env {
             DB: D1Database;
-=======
-
-import { D1Database } from "@cloudflare/workers-types"
-
-import { ExampleModel } from './model/example_model';
-
-// @ts-nocheck
-
-export interface Env {
-  DB: D1Database;
-}
-
-type SQLRow = Record<string, any>;
-
-/**
- * TODO: This could be WASM
- * TODO: This is all GPT slop
- *
- * @returns JSON of type T
- */
-export function mapSql<T>(rows: SQLRow[]): T[] {
-  const result: any[] = [];
-  const entityMaps: Record<string, Map<string, any>> = {};
-
-  function getEntityKey(entityObj: any): string {
-    // Use JSON string of all values as a "unique key" for deduplication
-    return JSON.stringify(entityObj);
-  }
-
-  for (const row of rows) {
-    const rowEntities: Record<string, any> = {};
-
-    // Step 1: split row into entities by prefix
-    for (const col in row) {
-      const parts = col.split("_");
-      if (parts.length < 2) continue;
-
-      const entity = parts[0];
-      const field = parts.slice(1).join("_");
-
-      if (!rowEntities[entity]) rowEntities[entity] = {};
-      rowEntities[entity][field] = row[col];
-    }
-
-    // Step 2: merge entities into result
-    let topObj: any = null;
-
-    for (const entity in rowEntities) {
-      const entityObj = rowEntities[entity];
-      const key = getEntityKey(entityObj);
-
-      if (!entityMaps[entity]) entityMaps[entity] = new Map();
-      if (!entityMaps[entity].has(key)) {
-        entityMaps[entity].set(key, entityObj);
-      }
-
-      if (!topObj) {
-        topObj = entityObj; // first entity becomes top-level
-      } else {
-        // If entity already exists on topObj
-        if (!topObj[entity]) {
-          topObj[entity] = [];
-        }
-        // Only push if not already in array
-        if (!topObj[entity].some((o: any) => getEntityKey(o) === key)) {
-          topObj[entity].push(entityObj);
->>>>>>> 4de6e3d9
         }
         
         
