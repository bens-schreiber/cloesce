--- conflicted
+++ resolved
@@ -1,14 +1,8 @@
 mod typescript;
 
-<<<<<<< HEAD
-use std::collections::BTreeMap;
+use std::{collections::BTreeMap, path::Path};
 
-use common::{CidlSpec, HttpVerb, InputLanguage, Method, Model, TypedValue};
-=======
-use anyhow::Result;
 use common::{CidlSpec, HttpVerb, InputLanguage, Method, Model};
-use std::path::Path;
->>>>>>> f0c6e09c
 use typescript::TypescriptWorkersGenerator;
 
 use anyhow::{Result, anyhow};
@@ -43,14 +37,10 @@
 }
 
 trait LanguageWorkerGenerator {
-<<<<<<< HEAD
     /// Necessary imports for the language
-    fn imports(&self, models: &[Model]) -> String;
+    fn imports(&self, models: &[Model], workers_path: &Path) -> Result<String>;
 
     /// Necessary boilerplate for the language
-=======
-    fn imports(&self, models: &[Model], workers_path: &Path) -> Result<String>;
->>>>>>> f0c6e09c
     fn preamble(&self) -> String;
 
     /// Model validators
@@ -76,20 +66,15 @@
 
     /// Validates that the request matches the correct http verb
     fn validate_http(&self, verb: &HttpVerb) -> String;
-<<<<<<< HEAD
 
     /// Validates that the request body has the correct structure and input
-    fn validate_req_body(&self, params: &[TypedValue]) -> String;
+    fn validate_request(&self, method: &Method) -> String;
 
     /// Fetches the model from the database on instantiated methods
-    fn hydrate_model(&self, model_name: &Model) -> String;
+    fn hydrate_model(&self, model: &Model) -> String;
 
     /// Dispatches the model function
-=======
-    fn hydrate_model(&self, model: &Model) -> String;
->>>>>>> f0c6e09c
     fn dispatch_method(&self, model_name: &str, method: &Method) -> String;
-    fn validate_request(&self, method: &Method) -> String;
 }
 
 pub struct WorkersFactory;
@@ -120,37 +105,31 @@
     }
 
     /// Returns the API route
-    fn validate_domain(domain: &String) -> Result<String> {
+    fn validate_domain(domain: &str) -> Result<String> {
         if domain.is_empty() {
             return Err(anyhow!("Empty domain."));
         }
 
         match domain.split_once("://") {
-            None => return Err(anyhow!("Missing HTTP protocol")),
+            None => Err(anyhow!("Missing HTTP protocol")),
             Some((protocol, rest)) => {
                 if protocol != "http" {
                     return Err(anyhow!("Unsupported protocol {}", protocol));
                 }
 
                 match rest.split_once("/") {
-                    None => return Err(anyhow!("Missing API route on domain")),
+                    None => Err(anyhow!("Missing API route on domain")),
                     Some((_, rest)) => Ok(rest.to_string()),
                 }
             }
         }
     }
 
-<<<<<<< HEAD
-    pub fn create(&self, spec: CidlSpec, domain: String) -> Result<String> {
+    pub fn create(&self, spec: CidlSpec, domain: String, workers_path: &Path) -> Result<String> {
         let api_route = Self::validate_domain(&domain)?;
 
-        let generator: &mut dyn LanguageWorkerGenerator = match spec.language {
-            InputLanguage::TypeScript => &mut TypescriptWorkersGenerator,
-=======
-    pub fn create(self, spec: CidlSpec, workers_path: &Path) -> Result<String> {
         let generator: &dyn LanguageWorkerGenerator = match spec.language {
             InputLanguage::TypeScript => &TypescriptWorkersGenerator {},
->>>>>>> f0c6e09c
         };
 
         let imports = generator.imports(&spec.models, workers_path)?;
