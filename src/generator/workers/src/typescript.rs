<<<<<<< HEAD
use common::{CidlType, HttpVerb, Model, ModelMethod, NamedTypedValue};
=======
use anyhow::anyhow;
use anyhow::{Context, Result};
use common::{CidlType, HttpVerb, Method, Model, TypedValue};
use std::path::Path;
>>>>>>> 4de6e3d9

use crate::WorkersGeneratable as LanguageWorkersGenerator;

fn final_state(status: u32, body: &str) -> String {
    format!(
        r#"return new Response(
    JSON.stringify({body}),
    {{ status: {status}, headers: {{ "Content-Type": "application/json" }} }}
);"#
    )
}

fn error_state(status: u32, stage: &str, message: &str) -> String {
    final_state(
        status,
        &format!(r#"{{ ok: false, message: `{stage}: {message}`, status: {status} }}"#,),
    )
}

pub struct TypescriptValidatorGenerator;
impl TypescriptValidatorGenerator {
    fn validate_type(value: &NamedTypedValue, name_prefix: &str) -> Option<String> {
        let name = format!("{name_prefix}{}", &value.name);

        let type_check = match &value.cidl_type {
            CidlType::Integer | CidlType::Real => Some(format!("typeof {name} !== \"number\"")),
            CidlType::Text => Some(format!("typeof {name} !== \"string\"")),
            CidlType::Blob => Some(format!(
                "!({name} instanceof ArrayBuffer || {name} instanceof Uint8Array)",
            )),
            CidlType::Model(m) => Some(format!("!$.{m}.validate({name})")),
            CidlType::Array(inner) => {
                let inner_value = NamedTypedValue {
                    name: "item".to_string(),
                    cidl_type: *inner.clone(),
                    nullable: false,
                };
                let inner_check = Self::validate_type(&inner_value, "")?;
                Some(format!(
                    "!Array.isArray({name}) || {name}.some(item => {inner_check})",
                ))
            }
            _ => None,
        }?;

        let cond = if value.nullable {
            match &value.cidl_type {
                CidlType::Model(_) => {
                    // Models can be undefined, but if they are defined,
                    // must be valid
                    format!("{name} != undefined && {type_check}")
                }
                _ => {
                    // All other types must be defined and valid.
                    format!("{name} == undefined || {type_check}")
                }
            }
        } else {
            // Cannot be undefined OR null (TS is weird, null covers both cases),
            // and must be valid
            format!("{name} == null || {type_check}")
        };

        Some(format!("({cond})"))
    }

    fn assign_type(value: &NamedTypedValue) -> Option<String> {
        match &value.cidl_type {
            CidlType::Model(m) => Some(format!("Object.assign(new {}(), {})", m, value.name)),

            CidlType::Array(inner) => {
                let inner_ts = Self::assign_type(&NamedTypedValue {
                    name: "item".to_string(),
                    cidl_type: *inner.clone(),
                    nullable: false,
                });

                inner_ts.map(|inner_code| format!("{}.map(item => {})", value.name, inner_code))
            }

            _ => None,
        }
    }

    fn validators(models: &[Model]) -> String {
        let mut validators = Vec::with_capacity(models.len());
        for model in models {
            let attributes = model
                .attributes
                .iter()
                .filter_map(|attr| Self::validate_type(&attr.value, "obj."))
                .map(|stmt| format!("if {stmt} {{return false;}}"))
                .collect::<Vec<_>>()
                .join("\n");

            let navs = model
                .navigation_properties
                .iter()
                .map(|nav| {
                    let stmt = Self::validate_type(&nav.value, "obj.")
                        .expect("all navigation properties should be mappable");
                    format!("if {stmt} {{return false}}")
                })
                .collect::<Vec<_>>()
                .join("\n");

            let model_name = &model.name;
            validators.push(format!(
                r#"
                $.{model_name} = {{
                    validate(obj: any): boolean {{
                        {attributes}
                        {navs}
                        return true;
                    }}
                }};
            "#
            ));
        }

        let validators = validators.join("\n");
        format!(
            r#"
            const $: any = {{}};

            {validators}
        "#
        )
    }
}

pub struct TypescriptWorkersGenerator;
impl LanguageWorkersGenerator for TypescriptWorkersGenerator {
<<<<<<< HEAD
    fn imports(&self, models: &[Model]) -> String {
        const CLOUDFLARE_TYPES: &str = r#"import { D1Database } from "@cloudflare/workers-types""#;
        const CLOESCE_TYPES: &str = r#"import { mapSql, match, Result } from "cloesce""#;
=======
    fn imports(&self, models: &[Model], workers_path: &Path) -> Result<String> {
        let cf_types = r#"
import { D1Database } from "@cloudflare/workers-types"
"#;
>>>>>>> 4de6e3d9

        let workers_dir = workers_path
            .parent()
            .context("workers_path has no parent; cannot compute relative imports")?;

        fn to_ts_import_path(abs_model_path: &Path, from_dir: &Path) -> Result<String> {
            // Remove the extension (e.g., .ts/.tsx/.js)
            let no_ext = abs_model_path.with_extension("");

            // Compute the relative path from the workers file directory
            let rel = pathdiff::diff_paths(&no_ext, from_dir).ok_or_else(|| {
                anyhow!(
                    "Failed to compute relative path for '{}'\nfrom base '{}'",
                    abs_model_path.display(),
                    from_dir.display()
                )
            })?;

            // Stringify + normalize to forward slashes
            let mut rel_str = rel.to_string_lossy().replace('\\', "/");

            // Ensure we have a leading './' when not starting with '../' or '/'
            if !rel_str.starts_with("../") && !rel_str.starts_with("./") {
                rel_str = format!("./{}", rel_str);
            }

            // If we collapsed to empty (it can happen if model sits exactly at from_dir/index)
            if rel_str.is_empty() || rel_str == "." {
                rel_str = "./".to_string();
            }

            Ok(rel_str)
        }

        let model_imports = models
            .iter()
<<<<<<< HEAD
            .map(|model| {
                format!(
                    "import {{ {} }} from '../{}';",
                    model.name,
                    model.source_path.with_extension("").display()
                )
=======
            .map(|m| -> Result<String> {
                let rel_str = to_ts_import_path(&m.source_path, workers_dir)?;
                Ok(format!("import {{ {} }} from '{}';", m.name, rel_str))
>>>>>>> 4de6e3d9
            })
            .collect::<Result<Vec<_>>>()?
            .join("\n");

<<<<<<< HEAD
        format!("{CLOUDFLARE_TYPES}\n{CLOESCE_TYPES}\n{model_imports}")
=======
        Ok(format!("{cf_types}\n{model_imports}\n"))
>>>>>>> 4de6e3d9
    }

    fn preamble(&self) -> String {
        // TODO: Generate environment
        r#"
        export interface Env {
            DB: D1Database;
        }
        "#
        .to_string()
    }

    fn validators(&self, models: &[Model]) -> String {
        TypescriptValidatorGenerator::validators(models)
    }

    fn main(&self) -> String {
        r#"
export default {
    async fetch(request: Request, env: Env, ctx: any): Promise<Response> {
        const url = new URL(request.url);
        return await match(router, url.pathname, request, env);
    }
};
"#
        .to_string()
    }

    fn router(&self, model: String) -> String {
        format!("const router = {{ api: {{{model}}} }}")
    }

    fn router_model(&self, model_name: &str, method: String) -> String {
        format!("{model_name}: {{{method}}}")
    }

    fn router_method(&self, method: &ModelMethod, proto: String) -> String {
        if method.is_static {
            proto
        } else {
            format!("\"<id>\": {{{proto}}}")
        }
    }

    fn proto(&self, method: &ModelMethod, body: String) -> String {
        let method_name = &method.name;
        let id_param = if method.is_static { "" } else { "id: number, " };

        format!("{method_name}: async ({id_param}request: Request, env: Env) => {{{body}}}")
    }

    fn validate_http(&self, verb: &HttpVerb) -> String {
        let verb_str = match verb {
            HttpVerb::GET => "GET",
            HttpVerb::POST => "POST",
            HttpVerb::PUT => "PUT",
            HttpVerb::PATCH => "PATCH",
            HttpVerb::DELETE => "DELETE",
        };

        // Error state: any method outside of the allowed HTTP verbs will exit with 405.
        let method_not_allowed = error_state(405, "validate_http", "Method Not Allowed");
        format!(
            r#"
                if (request.method !== "{verb_str}") {{
                    {method_not_allowed}
                }}
            "#,
        )
    }

    fn validate_req_body(&self, params: &[NamedTypedValue]) -> String {
        let req_body_params: Vec<_> = params
            .iter()
            .filter(|p| !matches!(p.cidl_type, CidlType::D1Database))
            .collect();
        if req_body_params.is_empty() {
            // No parameters, no validation.
            return String::new();
        }

        // Error state: any missing parameter, body, or malformed input will exit with 400.
        let invalid_request_body = error_state(400, "validate_req_body", "Invalid Request Body");

        let mut validation_code = Vec::new();
        validation_code.push(format!(
            r#"
                let body;
                try {{
                    body = await request.json();
                }} catch {{
                    {invalid_request_body}
                }}

                let {{{}}} = body;
                "#,
            req_body_params
                .iter()
                .map(|p| p.name.clone())
                .collect::<Vec<_>>()
                .join(",")
        ));

        // Validate params from request body
        for param in req_body_params {
            if let Some(type_check) = TypescriptValidatorGenerator::validate_type(param, "") {
                validation_code.push(format!("if ({type_check}) {{ {invalid_request_body} }}"))
            }
            if let Some(assign) = TypescriptValidatorGenerator::assign_type(param) {
                validation_code.push(format!("{} = {assign}", param.name))
            }
        }

        validation_code.join("\n")
    }

    fn hydrate_model(&self, model: &Model) -> String {
        let model_name = &model.name;
        let pk = &model.find_primary_key().unwrap().name;

        // TODO: Switch based off DataSource type
        // For now, we will just assume there is a _default (or none)
        let has_data_sources = model.data_sources.len() > 1;
        let (query, instance_creation) = if has_data_sources {
            (
                format!("\"SELECT * FROM {model_name}_default WHERE {model_name}_{pk} = ?\""),
                format!("Object.assign(new {model_name}(), mapSql<{model_name}>(record)[0])"),
            )
        } else {
            (
                format!("\"SELECT * FROM {model_name} WHERE {pk} = ?\""),
                format!("Object.assign(new {model_name}(), record)"),
            )
        };

        // Error state: If the D1 database has been tweaked outside of Cloesce
        // resulting in a malformed query, exit with a 500.
        let malformed_query = error_state(
            500,
            "hydrate_model",
            "${e instanceof Error ? e.message : String(e)}",
        );

        // Error state: If no record is found for the id, return a 404
        let missing_record = error_state(404, "hydrate_model", "Record not found");

        format!(
            r#"
                const d1 = env.DB;
                const query = {query};
                let record;
                try {{
                    record = await d1.prepare(query).bind(id).first();
                    if (!record) {{
                        {missing_record}
                    }}
                }}
                catch (e) {{
                    {malformed_query}
                }}
                const instance = {instance_creation};
            "#
        )
    }

    fn dispatch_method(&self, model_name: &str, method: &ModelMethod) -> String {
        let method_name = &method.name;

        let params = method
            .parameters
            .iter()
            .map(|param| match &param.cidl_type {
                CidlType::D1Database => "env.DB".to_string(),
                _ => param.name.clone(),
            })
            .collect::<Vec<_>>()
            .join(", ");

        let caller = if method.is_static {
            model_name
        } else {
            "instance"
        };

        let success_state = final_state(200, &format!("await {caller}.{method_name}({params})"));

        // Error state: Client code ran into an uncaught exception.
        let uncaught_exception = error_state(
            500,
            "dispatch_method",
            "${e instanceof Error ? e.message : String(e)}",
        );

        format!(
            r#"
            try {{
                {success_state}
            }}
            catch (e) {{
                {uncaught_exception}
            }}
        "#
        )
    }
}<|MERGE_RESOLUTION|>--- conflicted
+++ resolved
@@ -1,13 +1,9 @@
-<<<<<<< HEAD
+use std::path::Path;
+
+use anyhow::{Context, Result, anyhow};
+
+use crate::WorkersGeneratable as LanguageWorkersGenerator;
 use common::{CidlType, HttpVerb, Model, ModelMethod, NamedTypedValue};
-=======
-use anyhow::anyhow;
-use anyhow::{Context, Result};
-use common::{CidlType, HttpVerb, Method, Model, TypedValue};
-use std::path::Path;
->>>>>>> 4de6e3d9
-
-use crate::WorkersGeneratable as LanguageWorkersGenerator;
 
 fn final_state(status: u32, body: &str) -> String {
     format!(
@@ -139,73 +135,50 @@
 
 pub struct TypescriptWorkersGenerator;
 impl LanguageWorkersGenerator for TypescriptWorkersGenerator {
-<<<<<<< HEAD
-    fn imports(&self, models: &[Model]) -> String {
+    fn imports(&self, models: &[Model], workers_path: &Path) -> Result<String> {
         const CLOUDFLARE_TYPES: &str = r#"import { D1Database } from "@cloudflare/workers-types""#;
         const CLOESCE_TYPES: &str = r#"import { mapSql, match, Result } from "cloesce""#;
-=======
-    fn imports(&self, models: &[Model], workers_path: &Path) -> Result<String> {
-        let cf_types = r#"
-import { D1Database } from "@cloudflare/workers-types"
-"#;
->>>>>>> 4de6e3d9
 
         let workers_dir = workers_path
             .parent()
             .context("workers_path has no parent; cannot compute relative imports")?;
 
-        fn to_ts_import_path(abs_model_path: &Path, from_dir: &Path) -> Result<String> {
-            // Remove the extension (e.g., .ts/.tsx/.js)
-            let no_ext = abs_model_path.with_extension("");
-
-            // Compute the relative path from the workers file directory
-            let rel = pathdiff::diff_paths(&no_ext, from_dir).ok_or_else(|| {
-                anyhow!(
-                    "Failed to compute relative path for '{}'\nfrom base '{}'",
-                    abs_model_path.display(),
-                    from_dir.display()
-                )
-            })?;
-
-            // Stringify + normalize to forward slashes
-            let mut rel_str = rel.to_string_lossy().replace('\\', "/");
-
-            // Ensure we have a leading './' when not starting with '../' or '/'
-            if !rel_str.starts_with("../") && !rel_str.starts_with("./") {
-                rel_str = format!("./{}", rel_str);
-            }
-
-            // If we collapsed to empty (it can happen if model sits exactly at from_dir/index)
-            if rel_str.is_empty() || rel_str == "." {
-                rel_str = "./".to_string();
-            }
-
-            Ok(rel_str)
-        }
-
         let model_imports = models
             .iter()
-<<<<<<< HEAD
-            .map(|model| {
-                format!(
-                    "import {{ {} }} from '../{}';",
-                    model.name,
-                    model.source_path.with_extension("").display()
-                )
-=======
             .map(|m| -> Result<String> {
-                let rel_str = to_ts_import_path(&m.source_path, workers_dir)?;
+                // Remove the extension (e.g., .ts/.tsx/.js)
+                let no_ext = m.source_path.with_extension("");
+
+                // Compute the relative path from the workers file directory
+                let rel = pathdiff::diff_paths(&no_ext, workers_dir).ok_or_else(|| {
+                    anyhow!(
+                        "Failed to compute relative path for '{}'\nfrom base '{}'",
+                        m.source_path.display(),
+                        workers_dir.display()
+                    )
+                })?;
+
+                // Stringify + normalize to forward slashes
+                let mut rel_str = rel.to_string_lossy().replace('\\', "/");
+
+                // Ensure we have a leading './' when not starting with '../' or '/'
+                if !rel_str.starts_with("../") && !rel_str.starts_with("./") {
+                    rel_str = format!("./{}", rel_str);
+                }
+
+                // If we collapsed to empty (it can happen if model sits exactly at from_dir/index)
+                if rel_str.is_empty() || rel_str == "." {
+                    rel_str = "./".to_string();
+                }
+
                 Ok(format!("import {{ {} }} from '{}';", m.name, rel_str))
->>>>>>> 4de6e3d9
             })
             .collect::<Result<Vec<_>>>()?
             .join("\n");
 
-<<<<<<< HEAD
-        format!("{CLOUDFLARE_TYPES}\n{CLOESCE_TYPES}\n{model_imports}")
-=======
-        Ok(format!("{cf_types}\n{model_imports}\n"))
->>>>>>> 4de6e3d9
+        Ok(format!(
+            "{CLOUDFLARE_TYPES}\n{CLOESCE_TYPES}\n{model_imports}"
+        ))
     }
 
     fn preamble(&self) -> String {
