--- conflicted
+++ resolved
@@ -1,9 +1,8 @@
 use std::path::Path;
 
-<<<<<<< HEAD
 use anyhow::{Context, Result, anyhow};
 
-use crate::WorkersGeneratable as LanguageWorkersGenerator;
+use crate::{RouterTrie, TrieNode, WorkersGenerateable};
 use common::{CidlType, HttpVerb, Model, ModelMethod, NamedTypedValue};
 
 fn final_state(status: u32, body: &str) -> String {
@@ -21,9 +20,6 @@
         &format!(r#"{{ ok: false, message: `{stage}: {message}`, status: {status} }}"#,),
     )
 }
-=======
-use crate::{LanguageWorkerGenerator as LanguageWorkersGenerator, RouterTrie, TrieNode};
->>>>>>> 78d00a71
 
 pub struct TypescriptValidatorGenerator;
 impl TypescriptValidatorGenerator {
@@ -139,7 +135,7 @@
 
 pub struct TypescriptWorkersGenerator;
 
-impl LanguageWorkersGenerator for TypescriptWorkersGenerator {
+impl WorkersGenerateable for TypescriptWorkersGenerator {
     fn imports(&self, models: &[Model], workers_path: &Path) -> Result<String> {
         const CLOUDFLARE_TYPES: &str = r#"import { D1Database } from "@cloudflare/workers-types""#;
         const CLOESCE_TYPES: &str = r#"import { mapSql, match, Result } from "cloesce""#;
@@ -212,21 +208,10 @@
         .to_string()
     }
 
-<<<<<<< HEAD
-    fn router(&self, model: String) -> String {
-        format!("const router = {{ api: {{{model}}} }}")
-    }
-
-    fn router_model(&self, model_name: &str, method: String) -> String {
-        format!("{model_name}: {{{method}}}")
-    }
-
-    fn router_method(&self, method: &ModelMethod, proto: String) -> String {
-=======
     fn router_method(
         &self,
         model_name: &str,
-        method: &Method,
+        method: &ModelMethod,
         proto: String,
         router: &mut RouterTrie,
     ) {
@@ -236,15 +221,11 @@
             .entry(model_name.to_string())
             .or_insert(TrieNode::new(model_name.to_string()));
 
->>>>>>> 78d00a71
         if method.is_static {
             model_root
                 .children
                 .insert(method.name.clone(), TrieNode::new(proto));
         } else {
-<<<<<<< HEAD
-            format!("\"<id>\": {{{proto}}}")
-=======
             let id_root = model_root
                 .children
                 .entry("\"<id>\"".to_string())
@@ -268,7 +249,6 @@
             }
 
             format!("{}: {{{}}}", node.value, serialized.join(",\n"))
->>>>>>> 78d00a71
         }
 
         format!("const router = {{{}}}", dfs(&router.root))
