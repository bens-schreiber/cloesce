--- conflicted
+++ resolved
@@ -251,53 +251,15 @@
         )
     }
 
-<<<<<<< HEAD
-    fn validate_req_body(&self, params: &[NamedTypedValue]) -> String {
-        let req_body_params: Vec<_> = params
-            .iter()
-            .filter(|p| !matches!(p.cidl_type, CidlType::D1Database))
-            .collect();
-        if req_body_params.is_empty() {
-            // No parameters, no validation.
-            return String::new();
-        }
-
-        // Error state: any missing parameter, body, or malformed input will exit with 400.
-        let invalid_request_body = error_state(400, "validate_req_body", "Invalid Request Body");
-
-        let mut validation_code = Vec::new();
-        validation_code.push(format!(
-            r#"
-                let body;
-                try {{
-                    body = await request.json();
-                }} catch {{
-                    {invalid_request_body}
-                }}
-
-                let {{{}}} = body;
-                "#,
-            req_body_params
-                .iter()
-                .map(|p| p.name.clone())
-                .collect::<Vec<_>>()
-                .join(",")
-        ));
-
-        // Validate params from request body
-        for param in req_body_params {
-            if let Some(type_check) = TypescriptValidatorGenerator::validate_type(param, "") {
-                validation_code.push(format!("if ({type_check}) {{ {invalid_request_body} }}"))
-=======
-    fn validate_request(&self, method: &Method) -> String {
+    fn validate_request(&self, method: &ModelMethod) -> String {
         let params = &method.parameters;
 
         let req_params = params
             .iter()
             .filter(|p| !matches!(p.cidl_type, CidlType::D1Database))
-            .collect::<Vec<_>>();
-
+            .collect::<Vec<&NamedTypedValue>>();
         if req_params.is_empty() {
+            // No parameters, no validation.
             return String::new();
         }
 
@@ -307,12 +269,8 @@
             .collect::<Vec<_>>()
             .join(", ");
 
-        let invalid_request = r#"
-            return new Response(JSON.stringify({ error: "Invalid request parameters" }), {
-                status: 400,
-                headers: { "Content-Type": "application/json" },
-            });
-        "#;
+        // Error state: any missing parameter, body, or malformed input will exit with 400.
+        let invalid_request = error_state(400, "validate_req_body", "Invalid Request Body");
 
         let mut validate = vec![];
 
@@ -343,19 +301,14 @@
         for param in &req_params {
             if let Some(type_check) = TypescriptValidatorGenerator::validate_type(param, "") {
                 validate.push(format!("if ({type_check}) {{ {invalid_request} }}"));
->>>>>>> f0c6e09c
             }
 
             if let Some(assign) = TypescriptValidatorGenerator::assign_type(param) {
-<<<<<<< HEAD
-                validation_code.push(format!("{} = {assign}", param.name))
-=======
                 validate.push(format!("{} = {assign}", param.name));
->>>>>>> f0c6e09c
-            }
-        }
-
-        validation_code.join("\n")
+            }
+        }
+
+        validate.join("\n")
     }
 
     fn hydrate_model(&self, model: &Model) -> String {
@@ -364,19 +317,12 @@
 
         // TODO: Switch based off DataSource type
         // For now, we will just assume there is a _default (or none)
-<<<<<<< HEAD
         let has_data_sources = model.data_sources.len() > 1;
         let (query, instance_creation) = if has_data_sources {
             (
                 format!("\"SELECT * FROM {model_name}_default WHERE {model_name}_{pk} = ?\""),
                 format!("Object.assign(new {model_name}(), mapSql<{model_name}>(record)[0])"),
             )
-=======
-        let has_ds = model.data_sources.len() > 1;
-
-        let query = if has_ds {
-            format!("`SELECT * FROM {model_name}_default WHERE {model_name}_{pk} = ?`")
->>>>>>> f0c6e09c
         } else {
             (
                 format!("\"SELECT * FROM {model_name} WHERE {pk} = ?\""),
