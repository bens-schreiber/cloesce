--- conflicted
+++ resolved
@@ -1,446 +1,275 @@
 {
-<<<<<<< HEAD
   "version": "v0.0.2",
   "project_name": "e2e",
   "language": "TypeScript",
   "wrangler_env": {
-      "name": "Env",
-      "source_path": "/Users/benjaminschreiber/projects/cloesce/src/e2e/src/models/models.cloesce.ts"
+    "name": "Env",
+    "source_path": "/Users/benjaminschreiber/projects/cloesce/src/e2e/src/models/models.cloesce.ts"
   },
   "models": [
-=======
-    "version": "v0.0.2",
-    "project_name": "e2e",
-    "language": "TypeScript",
-    "models": [
->>>>>>> 75471808
-      {
-        "name": "Horse",
-        "attributes": [
-          {
-            "foreign_key_reference": null,
-            "value": {
-              "name": "name",
-              "cidl_type": "Text",
-              "nullable": false
-            }
-          },
-          {
-            "foreign_key_reference": null,
-            "value": {
-              "name": "bio",
-              "cidl_type": "Text",
-              "nullable": true
-            }
-          }
-        ],
-        "primary_key": {
-          "name": "id",
-          "cidl_type": "Integer",
-          "nullable": false
-        },
-        "navigation_properties": [
-          {
-            "value": {
-              "name": "likes",
-              "cidl_type": {
-                "Array": {
-                  "Model": "Like"
-                }
-              },
-              "nullable": false
-            },
-            "kind": {
-              "OneToMany": {
-                "reference": "horseId1"
+    {
+      "name": "Horse",
+      "attributes": [
+        {
+          "foreign_key_reference": null,
+          "value": {
+            "name": "name",
+            "cidl_type": "Text",
+            "nullable": false
+          }
+        },
+        {
+          "foreign_key_reference": null,
+          "value": {
+            "name": "bio",
+            "cidl_type": "Text",
+            "nullable": true
+          }
+        }
+      ],
+      "primary_key": {
+        "name": "id",
+        "cidl_type": "Integer",
+        "nullable": false
+      },
+      "navigation_properties": [
+        {
+          "value": {
+            "name": "likes",
+            "cidl_type": {
+              "Array": {
+                "Model": "Like"
               }
-            }
-          }
-        ],
-        "methods": [
-          {
-            "name": "post",
-            "is_static": true,
-            "http_verb": "POST",
-            "return_type": {
-              "HttpResult": {
+            },
+            "nullable": false
+          },
+          "kind": {
+            "OneToMany": {
+              "reference": "horseId1"
+            }
+          }
+        }
+      ],
+      "methods": [
+        {
+          "name": "post",
+          "is_static": true,
+          "http_verb": "POST",
+          "return_type": {
+            "Model": "Horse"
+          },
+          "parameters": [
+            {
+              "name": "{ db }",
+              "cidl_type": {
+                "Inject": "Env"
+              },
+              "nullable": false
+            },
+            {
+              "name": "horse",
+              "cidl_type": {
                 "Model": "Horse"
-              }
-            },
-            "parameters": [
+              },
+              "nullable": false
+            }
+          ]
+        },
+        {
+          "name": "get",
+          "is_static": true,
+          "http_verb": "GET",
+          "return_type": {
+            "Model": "Horse"
+          },
+          "parameters": [
+            {
+              "name": "{ db }",
+              "cidl_type": {
+                "Inject": "Env"
+              },
+              "nullable": false
+            },
+            {
+              "name": "id",
+              "cidl_type": "Integer",
+              "nullable": false
+            }
+          ]
+        },
+        {
+          "name": "list",
+          "is_static": true,
+          "http_verb": "GET",
+          "return_type": {
+            "Array": {
+              "Model": "Horse"
+            }
+          },
+          "parameters": [
+            {
+              "name": "{ db }",
+              "cidl_type": {
+                "Inject": "Env"
+              },
+              "nullable": false
+            }
+          ]
+        },
+        {
+          "name": "patch",
+          "is_static": false,
+          "http_verb": "PATCH",
+          "parameters": [
+            {
+              "name": "{ db }",
+              "cidl_type": {
+                "Inject": "Env"
+              },
+              "nullable": false
+            },
+            {
+              "name": "horse",
+              "cidl_type": {
+                "Model": "Horse"
+              },
+              "nullable": false
+            }
+          ]
+        },
+        {
+          "name": "like",
+          "is_static": false,
+          "http_verb": "POST",
+          "parameters": [
+            {
+              "name": "{ db }",
+              "cidl_type": {
+                "Inject": "Env"
+              },
+              "nullable": false
+            },
+            {
+              "name": "horse",
+              "cidl_type": {
+                "Model": "Horse"
+              },
+              "nullable": false
+            }
+          ]
+        },
+        {
+          "name": "divide",
+          "is_static": true,
+          "http_verb": "GET",
+          "return_type": {
+            "HttpResult": "Integer"
+          },
+          "parameters": [
+            {
+              "name": "a",
+              "cidl_type": "Integer",
+              "nullable": false
+            },
+            {
+              "name": "b",
+              "cidl_type": "Integer",
+              "nullable": false
+            }
+          ]
+        },
+        {
+          "name": "motd",
+          "is_static": true,
+          "http_verb": "GET",
+          "return_type": "Text",
+          "parameters": [
+            {
+              "name": "e",
+              "cidl_type": {
+                "Inject": "Env"
+              },
+              "nullable": false
+            }
+          ]
+        }
+      ],
+      "data_sources": [
+        {
+          "name": "default",
+          "tree": [
+            [
               {
-                "name": "db",
-                "cidl_type": "D1Database",
-                "nullable": false
-              },
-              {
-                "name": "horse",
+                "name": "likes",
                 "cidl_type": {
-                  "Model": "Horse"
+                  "Array": {
+                    "Model": "Like"
+                  }
                 },
                 "nullable": false
-              }
-            ]
-          },
-          {
-            "name": "get",
-            "is_static": true,
-            "http_verb": "GET",
-            "return_type": {
-              "HttpResult": {
-                "Model": "Horse"
-              }
-<<<<<<< HEAD
-          ],
-          "methods": [
-              {
-                  "name": "post",
-                  "is_static": true,
-                  "http_verb": "POST",
-                  "return_type": {
+              },
+              [
+                [
+                  {
+                    "name": "horse2",
+                    "cidl_type": {
                       "Model": "Horse"
+                    },
+                    "nullable": false
                   },
-                  "parameters": [
-                      {
-                          "name": "{ db }",
-                          "cidl_type": {
-                              "Inject": "Env"
-                          },
-                          "nullable": false
-                      },
-                      {
-                          "name": "horse",
-                          "cidl_type": {
-                              "Model": "Horse"
-                          },
-                          "nullable": false
-                      }
-                  ]
-              },
-              {
-                  "name": "get",
-                  "is_static": true,
-                  "http_verb": "GET",
-                  "return_type": {
-                      "Model": "Horse"
-                  },
-                  "parameters": [
-                      {
-                          "name": "{ db }",
-                          "cidl_type": {
-                              "Inject": "Env"
-                          },
-                          "nullable": false
-                      },
-                      {
-                          "name": "id",
-                          "cidl_type": "Integer",
-                          "nullable": false
-                      }
-                  ]
-              },
-              {
-                  "name": "list",
-                  "is_static": true,
-                  "http_verb": "GET",
-                  "return_type": {
-                      "Array": {
-                          "Model": "Horse"
-                      }
-                  },
-                  "parameters": [
-                      {
-                          "name": "{ db }",
-                          "cidl_type": {
-                              "Inject": "Env"
-                          },
-                          "nullable": false
-                      }
-                  ]
-              },
-              {
-                  "name": "patch",
-                  "is_static": false,
-                  "http_verb": "PATCH",
-                  "parameters": [
-                      {
-                          "name": "{ db }",
-                          "cidl_type": {
-                              "Inject": "Env"
-                          },
-                          "nullable": false
-                      },
-                      {
-                          "name": "horse",
-                          "cidl_type": {
-                              "Model": "Horse"
-                          },
-                          "nullable": false
-                      }
-                  ]
-              },
-              {
-                  "name": "like",
-                  "is_static": false,
-                  "http_verb": "POST",
-                  "parameters": [
-                      {
-                          "name": "{ db }",
-                          "cidl_type": {
-                              "Inject": "Env"
-                          },
-                          "nullable": false
-                      },
-                      {
-                          "name": "horse",
-                          "cidl_type": {
-                              "Model": "Horse"
-                          },
-                          "nullable": false
-                      }
-                  ]
-              },
-              {
-                  "name": "divide",
-                  "is_static": true,
-                  "http_verb": "GET",
-                  "return_type": {
-                      "HttpResult": "Integer"
-                  },
-                  "parameters": [
-                      {
-                          "name": "a",
-                          "cidl_type": "Integer",
-                          "nullable": false
-                      },
-                      {
-                          "name": "b",
-                          "cidl_type": "Integer",
-                          "nullable": false
-                      }
-                  ]
-              },
-              {
-                  "name": "motd",
-                  "is_static": true,
-                  "http_verb": "GET",
-                  "return_type": "Text",
-                  "parameters": [
-                      {
-                          "name": "e",
-                          "cidl_type": {
-                              "Inject": "Env"
-                          },
-                          "nullable": false
-                      }
-                  ]
-              }
-          ],
-          "data_sources": [
-              {
-                  "name": "default",
-                  "tree": [
-                      [
-                          {
-                              "name": "likes",
-                              "cidl_type": {
-                                  "Array": {
-                                      "Model": "Like"
-                                  }
-                              },
-                              "nullable": false
-                          },
-                          [
-                              [
-                                  {
-                                      "name": "horse2",
-                                      "cidl_type": {
-                                          "Model": "Horse"
-                                      },
-                                      "nullable": false
-                                  },
-                                  []
-                              ]
-                          ]
-                      ]
-                  ]
-=======
-            },
-            "parameters": [
-              {
-                "name": "db",
-                "cidl_type": "D1Database",
-                "nullable": false
-              },
-              {
-                "name": "id",
-                "cidl_type": "Integer",
-                "nullable": false
-              }
-            ]
-          },
-          {
-            "name": "list",
-            "is_static": true,
-            "http_verb": "GET",
-            "return_type": {
-              "HttpResult": {
-                "Array": {
-                  "Model": "Horse"
-                }
-              }
-            },
-            "parameters": [
-              {
-                "name": "db",
-                "cidl_type": "D1Database",
-                "nullable": false
-              }
-            ]
-          },
-          {
-            "name": "patch",
-            "is_static": false,
-            "http_verb": "PATCH",
-            "return_type": {
-              "HttpResult": null
-            },
-            "parameters": [
-              {
-                "name": "db",
-                "cidl_type": "D1Database",
-                "nullable": false
-              },
-              {
-                "name": "horse",
-                "cidl_type": {
-                  "Model": "Horse"
-                },
-                "nullable": false
->>>>>>> 75471808
-              }
-            ]
-          },
-          {
-            "name": "like",
-            "is_static": false,
-            "http_verb": "POST",
-            "return_type": {
-              "HttpResult": null
-            },
-            "parameters": [
-              {
-                "name": "db",
-                "cidl_type": "D1Database",
-                "nullable": false
-              },
-              {
-                "name": "horse",
-                "cidl_type": {
-                  "Model": "Horse"
-                },
-                "nullable": false
-              }
-            ]
-          },
-          {
-            "name": "divide",
-            "is_static": true,
-            "http_verb": "GET",
-            "return_type": {
-              "HttpResult": "Integer"
-            },
-            "parameters": [
-              {
-                "name": "a",
-                "cidl_type": "Integer",
-                "nullable": false
-              },
-              {
-                "name": "b",
-                "cidl_type": "Integer",
-                "nullable": false
-              }
-            ]
-          }
-        ],
-        "data_sources": [
-          {
-            "name": "default",
-            "tree": [
-              [
-                {
-                  "name": "likes",
-                  "cidl_type": {
-                    "Array": {
-                      "Model": "Like"
-                    }
-                  },
-                  "nullable": false
-                },
-                [
-                  [
-                    {
-                      "name": "horse2",
-                      "cidl_type": {
-                        "Model": "Horse"
-                      },
-                      "nullable": false
-                    },
-                    []
-                  ]
+                  []
                 ]
               ]
             ]
-          }
-        ],
-        "source_path": "/Users/benjaminschreiber/projects/cloesce/src/e2e/src/models/models.cloesce.ts"
+          ]
+        }
+      ],
+      "source_path": "/Users/benjaminschreiber/projects/cloesce/src/e2e/src/models/models.cloesce.ts"
+    },
+    {
+      "name": "Like",
+      "attributes": [
+        {
+          "foreign_key_reference": "Horse",
+          "value": {
+            "name": "horseId1",
+            "cidl_type": "Integer",
+            "nullable": false
+          }
+        },
+        {
+          "foreign_key_reference": "Horse",
+          "value": {
+            "name": "horseId2",
+            "cidl_type": "Integer",
+            "nullable": false
+          }
+        }
+      ],
+      "primary_key": {
+        "name": "id",
+        "cidl_type": "Integer",
+        "nullable": false
       },
-      {
-        "name": "Like",
-        "attributes": [
-          {
-            "foreign_key_reference": "Horse",
-            "value": {
-              "name": "horseId1",
-              "cidl_type": "Integer",
-              "nullable": false
-            }
-          },
-          {
-            "foreign_key_reference": "Horse",
-            "value": {
-              "name": "horseId2",
-              "cidl_type": "Integer",
-              "nullable": false
-            }
-          }
-        ],
-        "primary_key": {
-          "name": "id",
-          "cidl_type": "Integer",
-          "nullable": false
-        },
-        "navigation_properties": [
-          {
-            "value": {
-              "name": "horse2",
-              "cidl_type": {
-                "Model": "Horse"
-              },
-              "nullable": false
-            },
-            "kind": {
-              "OneToOne": {
-                "reference": "horseId2"
-              }
-            }
-          }
-        ],
-        "methods": [],
-        "data_sources": [],
-        "source_path": "/Users/benjaminschreiber/projects/cloesce/src/e2e/src/models/models.cloesce.ts"
-      }
-    ]
-  }
-  +      "navigation_properties": [
+        {
+          "value": {
+            "name": "horse2",
+            "cidl_type": {
+              "Model": "Horse"
+            },
+            "nullable": false
+          },
+          "kind": {
+            "OneToOne": {
+              "reference": "horseId2"
+            }
+          }
+        }
+      ],
+      "methods": [],
+      "data_sources": [],
+      "source_path": "/Users/benjaminschreiber/projects/cloesce/src/e2e/src/models/models.cloesce.ts"
+    }
+  ]
+}